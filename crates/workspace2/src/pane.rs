--- conflicted
+++ resolved
@@ -1548,34 +1548,17 @@
 
         right_click_menu(ix).trigger(tab).menu(|cx| {
             ContextMenu::build(cx, |menu, cx| {
-                menu.action(
-                    "Close",
-                    CloseActiveItem { save_intent: None }.boxed_clone(),
-<<<<<<< HEAD
-                    cx,
-                )
-                .action("Close Others", CloseInactiveItems.boxed_clone(), cx)
-                .separator()
-                .action("Close Left", CloseItemsToTheLeft.boxed_clone(), cx)
-                .action("Close Right", CloseItemsToTheRight.boxed_clone(), cx)
-                .separator()
-                .action("Close Clean", CloseCleanItems.boxed_clone(), cx)
-                .action(
-                    "Close All",
-=======
-                )
-                .action("Close Inactive Items", CloseInactiveItems.boxed_clone())
-                .action("Close Clean Items", CloseCleanItems.boxed_clone())
-                .action("Close Items To The Left", CloseItemsToTheLeft.boxed_clone())
-                .action(
-                    "Close Items To The Right",
-                    CloseItemsToTheRight.boxed_clone(),
-                )
-                .action(
-                    "Close All Items",
->>>>>>> 22997305
-                    CloseAllItems { save_intent: None }.boxed_clone(),
-                )
+                menu.action("Close", CloseActiveItem { save_intent: None }.boxed_clone())
+                    .action("Close Others", CloseInactiveItems.boxed_clone())
+                    .separator()
+                    .action("Close Left", CloseItemsToTheLeft.boxed_clone())
+                    .action("Close Right", CloseItemsToTheRight.boxed_clone())
+                    .separator()
+                    .action("Close Clean", CloseCleanItems.boxed_clone())
+                    .action(
+                        "Close All",
+                        CloseAllItems { save_intent: None }.boxed_clone(),
+                    )
             })
         })
     }
@@ -1664,18 +1647,16 @@
                             .items_center()
                             .gap_px()
                             .child(
-<<<<<<< HEAD
                                 IconButton::new("plus", Icon::Plus)
                                     .icon_size(IconSize::Small)
                                     .on_click(cx.listener(|this, _, cx| {
                                         let menu = ContextMenu::build(cx, |menu, cx| {
-                                            menu.action("New File", NewFile.boxed_clone(), cx)
+                                            menu.action("New File", NewFile.boxed_clone())
                                                 .action(
                                                     "New Terminal",
                                                     NewCenterTerminal.boxed_clone(),
-                                                    cx,
                                                 )
-                                                .action("New Search", NewSearch.boxed_clone(), cx)
+                                                .action("New Search", NewSearch.boxed_clone())
                                         });
                                         cx.subscribe(&menu, |this, _, event: &DismissEvent, cx| {
                                             this.focus(cx);
@@ -1693,10 +1674,10 @@
                                     .icon_size(IconSize::Small)
                                     .on_click(cx.listener(|this, _, cx| {
                                         let menu = ContextMenu::build(cx, |menu, cx| {
-                                            menu.action("Split Right", SplitRight.boxed_clone(), cx)
-                                                .action("Split Left", SplitLeft.boxed_clone(), cx)
-                                                .action("Split Up", SplitUp.boxed_clone(), cx)
-                                                .action("Split Down", SplitDown.boxed_clone(), cx)
+                                            menu.action("Split Right", SplitRight.boxed_clone())
+                                                .action("Split Left", SplitLeft.boxed_clone())
+                                                .action("Split Up", SplitUp.boxed_clone())
+                                                .action("Split Down", SplitDown.boxed_clone())
                                         });
                                         cx.subscribe(&menu, |this, _, event: &DismissEvent, cx| {
                                             this.focus(cx);
@@ -1709,67 +1690,6 @@
                             .when_some(self.split_item_menu.as_ref(), |el, split_item_menu| {
                                 el.child(Self::render_menu_overlay(split_item_menu))
                             }),
-=======
-                                div()
-                                    .bg(gpui::blue())
-                                    .border()
-                                    .border_color(gpui::red())
-                                    .child(IconButton::new("plus", Icon::Plus).on_click(
-                                        cx.listener(|this, _, cx| {
-                                            let menu = ContextMenu::build(cx, |menu, cx| {
-                                                menu.action("New File", NewFile.boxed_clone())
-                                                    .action(
-                                                        "New Terminal",
-                                                        NewCenterTerminal.boxed_clone(),
-                                                    )
-                                                    .action("New Search", NewSearch.boxed_clone())
-                                            });
-                                            cx.subscribe(
-                                                &menu,
-                                                |this, _, event: &DismissEvent, cx| {
-                                                    this.focus(cx);
-                                                    this.new_item_menu = None;
-                                                },
-                                            )
-                                            .detach();
-                                            this.new_item_menu = Some(menu);
-                                        }),
-                                    ))
-                                    .when_some(self.new_item_menu.as_ref(), |el, new_item_menu| {
-                                        el.child(Self::render_menu_overlay(new_item_menu))
-                                    }),
-                            )
-                            .child(
-                                div()
-                                    .border()
-                                    .border_color(gpui::red())
-                                    .child(IconButton::new("split", Icon::Split).on_click(
-                                        cx.listener(|this, _, cx| {
-                                            let menu = ContextMenu::build(cx, |menu, cx| {
-                                                menu.action("Split Right", SplitRight.boxed_clone())
-                                                    .action("Split Left", SplitLeft.boxed_clone())
-                                                    .action("Split Up", SplitUp.boxed_clone())
-                                                    .action("Split Down", SplitDown.boxed_clone())
-                                            });
-                                            cx.subscribe(
-                                                &menu,
-                                                |this, _, event: &DismissEvent, cx| {
-                                                    this.focus(cx);
-                                                    this.split_item_menu = None;
-                                                },
-                                            )
-                                            .detach();
-                                            this.split_item_menu = Some(menu);
-                                        }),
-                                    ))
-                                    .when_some(
-                                        self.split_item_menu.as_ref(),
-                                        |el, split_item_menu| {
-                                            el.child(Self::render_menu_overlay(split_item_menu))
-                                        },
-                                    ),
-                            ),
->>>>>>> 22997305
                     ),
             )
     }
