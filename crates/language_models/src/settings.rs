--- conflicted
+++ resolved
@@ -32,23 +32,14 @@
 pub struct AllLanguageModelSettings {
     pub anthropic: AnthropicSettings,
     pub bedrock: AmazonBedrockSettings,
-<<<<<<< HEAD
-    pub ollama: OllamaSettings,
-    pub openai: OpenAiSettings,
-    pub openai_compatible: HashMap<Arc<str>, OpenAiSettings>,
-    pub open_router: OpenRouterSettings,
-    pub zed_dot_dev: ZedDotDevSettings,
-    pub google: GoogleSettings,
-    pub vercel: VercelSettings,
-=======
     pub deepseek: DeepSeekSettings,
     pub google: GoogleSettings,
->>>>>>> ec52e928
     pub lmstudio: LmStudioSettings,
     pub mistral: MistralSettings,
     pub ollama: OllamaSettings,
     pub open_router: OpenRouterSettings,
     pub openai: OpenAiSettings,
+    pub openai_compatible: HashMap<Arc<str>, OpenAiSettings>,
     pub vercel: VercelSettings,
     pub x_ai: XAiSettings,
     pub zed_dot_dev: ZedDotDevSettings,
@@ -61,26 +52,15 @@
     pub deepseek: Option<DeepseekSettingsContent>,
     pub google: Option<GoogleSettingsContent>,
     pub lmstudio: Option<LmStudioSettingsContent>,
-<<<<<<< HEAD
+    pub mistral: Option<MistralSettingsContent>,
+    pub ollama: Option<OllamaSettingsContent>,
+    pub open_router: Option<OpenRouterSettingsContent>,
     pub openai: Option<OpenAiSettingsContent>,
     pub openai_compatible: HashMap<Arc<str>, OpenAiCompatibleSettingsContent>,
-=======
-    pub mistral: Option<MistralSettingsContent>,
-    pub ollama: Option<OllamaSettingsContent>,
->>>>>>> ec52e928
-    pub open_router: Option<OpenRouterSettingsContent>,
-    pub openai: Option<OpenAiSettingsContent>,
     pub vercel: Option<VercelSettingsContent>,
     pub x_ai: Option<XAiSettingsContent>,
     #[serde(rename = "zed.dev")]
     pub zed_dot_dev: Option<ZedDotDevSettingsContent>,
-<<<<<<< HEAD
-    pub google: Option<GoogleSettingsContent>,
-    pub deepseek: Option<DeepseekSettingsContent>,
-    pub vercel: Option<VercelSettingsContent>,
-    pub mistral: Option<MistralSettingsContent>,
-=======
->>>>>>> ec52e928
 }
 
 #[derive(Clone, Debug, Serialize, Deserialize, PartialEq, JsonSchema)]
