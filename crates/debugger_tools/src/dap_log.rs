use dap::{
    adapters::DebugAdapterName,
    client::SessionId,
    debugger_settings::DebuggerSettings,
    transport::{IoKind, LogKind},
};
use editor::{Editor, EditorEvent};
use futures::{
    StreamExt,
    channel::mpsc::{UnboundedSender, unbounded},
};
use gpui::{
    App, AppContext, Context, Empty, Entity, EventEmitter, FocusHandle, Focusable, IntoElement,
    ParentElement, Render, SharedString, Styled, Subscription, WeakEntity, Window, actions, div,
};
use project::{
    Project,
    debugger::{dap_store, session::Session},
    search::SearchQuery,
};
use settings::Settings as _;
use std::{
    borrow::Cow,
    collections::{BTreeMap, HashMap, VecDeque},
    sync::Arc,
};
use util::maybe;
use workspace::{
    ToolbarItemEvent, ToolbarItemView, Workspace,
    item::Item,
    searchable::{Direction, SearchEvent, SearchableItem, SearchableItemHandle},
    ui::{Button, Clickable, ContextMenu, Label, LabelCommon, PopoverMenu, h_flex},
};

// TODO:
// - [x] stop sorting by session ID
// - [x] pick the most recent session by default (logs if available, RPC messages otherwise)
// - [ ] dump the launch/attach request somewhere (logs?)

const MAX_SESSIONS: usize = 10;

struct DapLogView {
    editor: Entity<Editor>,
    focus_handle: FocusHandle,
    log_store: Entity<LogStore>,
    editor_subscriptions: Vec<Subscription>,
    current_view: Option<(SessionId, LogKind)>,
    project: Entity<Project>,
    _subscriptions: Vec<Subscription>,
}

struct LogStoreEntryIdentifier<'a> {
    session_id: SessionId,
    project: Cow<'a, WeakEntity<Project>>,
}
impl LogStoreEntryIdentifier<'_> {
    fn to_owned(&self) -> LogStoreEntryIdentifier<'static> {
        LogStoreEntryIdentifier {
            session_id: self.session_id,
            project: Cow::Owned(self.project.as_ref().clone()),
        }
    }
}

struct LogStoreMessage {
    id: LogStoreEntryIdentifier<'static>,
    kind: IoKind,
    command: Option<SharedString>,
    message: SharedString,
}

pub struct LogStore {
    projects: HashMap<WeakEntity<Project>, ProjectState>,
<<<<<<< HEAD
    debug_sessions: VecDeque<DebugAdapterState>,
    rpc_tx: UnboundedSender<(SessionId, IoKind, Option<SharedString>, SharedString)>,
    adapter_log_tx: UnboundedSender<(SessionId, IoKind, Option<SharedString>, SharedString)>,
=======
    rpc_tx: UnboundedSender<LogStoreMessage>,
    adapter_log_tx: UnboundedSender<LogStoreMessage>,
>>>>>>> 7c4da373
}

struct ProjectState {
    debug_sessions: BTreeMap<SessionId, DebugAdapterState>,
    _subscriptions: [gpui::Subscription; 2],
}

struct DebugAdapterState {
    id: SessionId,
    log_messages: VecDeque<SharedString>,
    rpc_messages: RpcMessages,
    adapter_name: DebugAdapterName,
    has_adapter_logs: bool,
    is_terminated: bool,
}

struct RpcMessages {
    messages: VecDeque<SharedString>,
    last_message_kind: Option<MessageKind>,
    initialization_sequence: Vec<SharedString>,
    last_init_message_kind: Option<MessageKind>,
}

impl RpcMessages {
    const MESSAGE_QUEUE_LIMIT: usize = 255;

    fn new() -> Self {
        Self {
            last_message_kind: None,
            last_init_message_kind: None,
            messages: VecDeque::with_capacity(Self::MESSAGE_QUEUE_LIMIT),
            initialization_sequence: Vec::new(),
        }
    }
}

const SEND: &str = "// Send";
const RECEIVE: &str = "// Receive";

#[derive(Clone, Copy, PartialEq, Eq)]
enum MessageKind {
    Send,
    Receive,
}

impl MessageKind {
    fn label(&self) -> &'static str {
        match self {
            Self::Send => SEND,
            Self::Receive => RECEIVE,
        }
    }
}

impl DebugAdapterState {
    fn new(id: SessionId, adapter_name: DebugAdapterName, has_adapter_logs: bool) -> Self {
        Self {
            id,
            log_messages: VecDeque::new(),
            rpc_messages: RpcMessages::new(),
            adapter_name,
            has_adapter_logs,
            is_terminated: false,
        }
    }
}

impl LogStore {
    pub fn new(cx: &Context<Self>) -> Self {
<<<<<<< HEAD
        let (rpc_tx, mut rpc_rx) =
            unbounded::<(SessionId, IoKind, Option<SharedString>, SharedString)>();
        cx.spawn(async move |this, cx| {
            while let Some((session_id, io_kind, command, message)) = rpc_rx.next().await {
                if let Some(this) = this.upgrade() {
                    this.update(cx, |this, cx| {
                        this.add_debug_adapter_message(session_id, io_kind, command, message, cx);
=======
        let (rpc_tx, mut rpc_rx) = unbounded::<LogStoreMessage>();
        cx.spawn(async move |this, cx| {
            while let Some(message) = rpc_rx.next().await {
                if let Some(this) = this.upgrade() {
                    this.update(cx, |this, cx| {
                        this.add_debug_adapter_message(message, cx);
>>>>>>> 7c4da373
                    })?;
                }

                smol::future::yield_now().await;
            }
            anyhow::Ok(())
        })
        .detach_and_log_err(cx);

<<<<<<< HEAD
        let (adapter_log_tx, mut adapter_log_rx) =
            unbounded::<(SessionId, IoKind, Option<SharedString>, SharedString)>();
        cx.spawn(async move |this, cx| {
            while let Some((session_id, io_kind, _, message)) = adapter_log_rx.next().await {
                if let Some(this) = this.upgrade() {
                    this.update(cx, |this, cx| {
                        this.add_debug_adapter_log(session_id, io_kind, message, cx);
=======
        let (adapter_log_tx, mut adapter_log_rx) = unbounded::<LogStoreMessage>();
        cx.spawn(async move |this, cx| {
            while let Some(message) = adapter_log_rx.next().await {
                if let Some(this) = this.upgrade() {
                    this.update(cx, |this, cx| {
                        this.add_debug_adapter_log(message, cx);
>>>>>>> 7c4da373
                    })?;
                }

                smol::future::yield_now().await;
            }
            anyhow::Ok(())
        })
        .detach_and_log_err(cx);
        Self {
            rpc_tx,
            adapter_log_tx,
            projects: HashMap::new(),
<<<<<<< HEAD
            debug_sessions: Default::default(),
=======
>>>>>>> 7c4da373
        }
    }

    pub fn add_project(&mut self, project: &Entity<Project>, cx: &mut Context<Self>) {
        self.projects.insert(
            project.downgrade(),
            ProjectState {
                _subscriptions: [
                    cx.observe_release(project, {
                        let weak_project = project.downgrade();
                        move |this, _, _| {
                            this.projects.remove(&weak_project);
                        }
                    }),
                    cx.subscribe(&project.read(cx).dap_store(), {
                        let weak_project = project.downgrade();
                        move |this, dap_store, event, cx| match event {
                            dap_store::DapStoreEvent::DebugClientStarted(session_id) => {
                                let session = dap_store.read(cx).session_by_id(session_id);
                                if let Some(session) = session {
<<<<<<< HEAD
                                    this.add_debug_session(*session_id, session, cx);
                                }
                            }
                            dap_store::DapStoreEvent::DebugClientShutdown(session_id) => {
                                this.get_debug_adapter_state(*session_id)
                                    .iter_mut()
                                    .for_each(|state| state.is_terminated = true);
=======
                                    this.add_debug_session(
                                        LogStoreEntryIdentifier {
                                            project: Cow::Owned(weak_project.clone()),
                                            session_id: *session_id,
                                        },
                                        session,
                                        cx,
                                    );
                                }
                            }
                            dap_store::DapStoreEvent::DebugClientShutdown(session_id) => {
                                let id = LogStoreEntryIdentifier {
                                    project: Cow::Borrowed(&weak_project),
                                    session_id: *session_id,
                                };
                                if let Some(state) = this.get_debug_adapter_state(&id) {
                                    state.is_terminated = true;
                                }

>>>>>>> 7c4da373
                                this.clean_sessions(cx);
                            }
                            _ => {}
                        }
                    }),
                ],
                debug_sessions: Default::default(),
            },
        );
    }

<<<<<<< HEAD
    fn get_debug_adapter_state(&mut self, id: SessionId) -> Option<&mut DebugAdapterState> {
        self.debug_sessions
            .iter_mut()
            .find(|adapter_state| adapter_state.id == id)
=======
    fn get_debug_adapter_state(
        &mut self,
        id: &LogStoreEntryIdentifier<'_>,
    ) -> Option<&mut DebugAdapterState> {
        self.projects
            .get_mut(&id.project)
            .and_then(|state| state.debug_sessions.get_mut(&id.session_id))
>>>>>>> 7c4da373
    }

    fn add_debug_adapter_message(
        &mut self,
<<<<<<< HEAD
        id: SessionId,
        io_kind: IoKind,
        command: Option<SharedString>,
        message: SharedString,
=======
        LogStoreMessage {
            id,
            kind: io_kind,
            command,
            message,
        }: LogStoreMessage,
>>>>>>> 7c4da373
        cx: &mut Context<Self>,
    ) {
        let Some(debug_client_state) = self.get_debug_adapter_state(&id) else {
            return;
        };

        let is_init_seq = command.as_ref().is_some_and(|command| {
            matches!(
                command.as_ref(),
                "attach" | "launch" | "initialize" | "configurationDone"
            )
        });

        let kind = match io_kind {
            IoKind::StdOut | IoKind::StdErr => MessageKind::Receive,
            IoKind::StdIn => MessageKind::Send,
        };

        let rpc_messages = &mut debug_client_state.rpc_messages;

        // Push a separator if the kind has changed
        if rpc_messages.last_message_kind != Some(kind) {
            Self::get_debug_adapter_entry(
                &mut rpc_messages.messages,
<<<<<<< HEAD
                id,
=======
                id.to_owned(),
>>>>>>> 7c4da373
                kind.label().into(),
                LogKind::Rpc,
                cx,
            );
            rpc_messages.last_message_kind = Some(kind);
        }

        let entry = Self::get_debug_adapter_entry(
            &mut rpc_messages.messages,
<<<<<<< HEAD
            id,
=======
            id.to_owned(),
>>>>>>> 7c4da373
            message,
            LogKind::Rpc,
            cx,
        );

        if is_init_seq {
            if rpc_messages.last_init_message_kind != Some(kind) {
                rpc_messages
                    .initialization_sequence
                    .push(SharedString::from(kind.label()));
                rpc_messages.last_init_message_kind = Some(kind);
            }
            rpc_messages.initialization_sequence.push(entry);
        }

        cx.notify();
    }

    fn add_debug_adapter_log(
        &mut self,
<<<<<<< HEAD
        id: SessionId,
        io_kind: IoKind,
        message: SharedString,
        cx: &mut Context<Self>,
    ) {
        let Some(debug_adapter_state) = self.get_debug_adapter_state(id) else {
=======
        LogStoreMessage {
            id,
            kind: io_kind,
            message,
            ..
        }: LogStoreMessage,
        cx: &mut Context<Self>,
    ) {
        let Some(debug_adapter_state) = self.get_debug_adapter_state(&id) else {
>>>>>>> 7c4da373
            return;
        };

        let message = match io_kind {
            IoKind::StdErr => format!("stderr: {message}").into(),
            _ => message,
        };

        Self::get_debug_adapter_entry(
            &mut debug_adapter_state.log_messages,
<<<<<<< HEAD
            id,
=======
            id.to_owned(),
>>>>>>> 7c4da373
            message,
            LogKind::Adapter,
            cx,
        );
        cx.notify();
    }

    fn get_debug_adapter_entry(
        log_lines: &mut VecDeque<SharedString>,
<<<<<<< HEAD
        id: SessionId,
=======
        id: LogStoreEntryIdentifier<'static>,
>>>>>>> 7c4da373
        message: SharedString,
        kind: LogKind,
        cx: &mut Context<Self>,
    ) -> SharedString {
<<<<<<< HEAD
        while log_lines.len() >= RpcMessages::MESSAGE_QUEUE_LIMIT {
            log_lines.pop_front();
=======
        if let Some(excess) = log_lines
            .len()
            .checked_sub(RpcMessages::MESSAGE_QUEUE_LIMIT)
            && excess > 0
        {
            log_lines.drain(..excess);
>>>>>>> 7c4da373
        }

        let format_messages = DebuggerSettings::get_global(cx).format_dap_log_messages;

        let entry = if format_messages {
            maybe!({
                serde_json::to_string_pretty::<serde_json::Value>(
                    &serde_json::from_str(&message).ok()?,
                )
                .ok()
            })
            .map(SharedString::from)
            .unwrap_or(message)
        } else {
            message
        };
        log_lines.push_back(entry.clone());

        cx.emit(Event::NewLogEntry {
            id,
            entry: entry.clone(),
            kind,
        });

        entry
    }

    fn add_debug_session(
        &mut self,
<<<<<<< HEAD
        session_id: SessionId,
        session: Entity<Session>,
        cx: &mut Context<Self>,
    ) {
        if self
            .debug_sessions
            .iter_mut()
            .any(|adapter_state| adapter_state.id == session_id)
        {
            return;
        }

        let (adapter_name, has_adapter_logs) = session.read_with(cx, |session, _| {
            (
                session.adapter(),
                session
                    .adapter_client()
                    .map(|client| client.has_adapter_logs())
                    .unwrap_or(false),
            )
        });

        self.debug_sessions.push_back(DebugAdapterState::new(
            session_id,
            adapter_name,
            has_adapter_logs,
        ));

        self.clean_sessions(cx);

        let io_tx = self.rpc_tx.clone();

        let Some(client) = session.read(cx).adapter_client() else {
            return;
        };

        client.add_log_handler(
            move |io_kind, command, message| {
                io_tx
                    .unbounded_send((
                        session_id,
                        io_kind,
                        command.map(|command| command.to_owned().into()),
                        message.to_owned().into(),
                    ))
                    .ok();
            },
            LogKind::Rpc,
        );

        let log_io_tx = self.adapter_log_tx.clone();
        client.add_log_handler(
            move |io_kind, command, message| {
                log_io_tx
                    .unbounded_send((
                        session_id,
                        io_kind,
                        command.map(|command| command.to_owned().into()),
                        message.to_owned().into(),
                    ))
                    .ok();
            },
            LogKind::Adapter,
        );
    }

    fn clean_sessions(&mut self, cx: &mut Context<Self>) {
        let mut to_remove = self.debug_sessions.len().saturating_sub(MAX_SESSIONS);
        self.debug_sessions.retain(|session| {
            if to_remove > 0 && session.is_terminated {
                to_remove -= 1;
                return false;
            }
            true
        });
=======
        id: LogStoreEntryIdentifier<'static>,
        session: Entity<Session>,
        cx: &mut Context<Self>,
    ) {
        maybe!({
            let project_entry = self.projects.get_mut(&id.project)?;
            let std::collections::btree_map::Entry::Vacant(state) =
                project_entry.debug_sessions.entry(id.session_id)
            else {
                return None;
            };

            let (adapter_name, has_adapter_logs) = session.read_with(cx, |session, _| {
                (
                    session.adapter(),
                    session
                        .adapter_client()
                        .map_or(false, |client| client.has_adapter_logs()),
                )
            });

            state.insert(DebugAdapterState::new(
                id.session_id,
                adapter_name,
                has_adapter_logs,
            ));

            self.clean_sessions(cx);

            let io_tx = self.rpc_tx.clone();

            let client = session.read(cx).adapter_client()?;
            let project = id.project.clone();
            let session_id = id.session_id;
            client.add_log_handler(
                move |kind, command, message| {
                    io_tx
                        .unbounded_send(LogStoreMessage {
                            id: LogStoreEntryIdentifier {
                                session_id,
                                project: project.clone(),
                            },
                            kind,
                            command: command.map(|command| command.to_owned().into()),
                            message: message.to_owned().into(),
                        })
                        .ok();
                },
                LogKind::Rpc,
            );

            let log_io_tx = self.adapter_log_tx.clone();
            let project = id.project;
            client.add_log_handler(
                move |kind, command, message| {
                    log_io_tx
                        .unbounded_send(LogStoreMessage {
                            id: LogStoreEntryIdentifier {
                                session_id,
                                project: project.clone(),
                            },
                            kind,
                            command: command.map(|command| command.to_owned().into()),
                            message: message.to_owned().into(),
                        })
                        .ok();
                },
                LogKind::Adapter,
            );
            Some(())
        });
    }

    fn clean_sessions(&mut self, cx: &mut Context<Self>) {
        self.projects.values_mut().for_each(|project| {
            project
                .debug_sessions
                .retain(|_, session| !session.is_terminated);
        });

>>>>>>> 7c4da373
        cx.notify();
    }

    fn log_messages_for_session(
        &mut self,
<<<<<<< HEAD
        session_id: SessionId,
    ) -> Option<&mut VecDeque<SharedString>> {
        self.debug_sessions
            .iter_mut()
            .find(|session| session.id == session_id)
            .map(|state| &mut state.log_messages)
    }

    fn rpc_messages_for_session(
        &mut self,
        session_id: SessionId,
    ) -> Option<&mut VecDeque<SharedString>> {
        self.debug_sessions.iter_mut().find_map(|state| {
            if state.id == session_id {
                Some(&mut state.rpc_messages.messages)
            } else {
                None
            }
        })
    }

    fn initialization_sequence_for_session(
        &mut self,
        session_id: SessionId,
    ) -> Option<&mut Vec<SharedString>> {
        self.debug_sessions.iter_mut().find_map(|state| {
            if state.id == session_id {
                Some(&mut state.rpc_messages.initialization_sequence)
            } else {
                None
            }
        })
=======
        id: &LogStoreEntryIdentifier<'_>,
    ) -> Option<&mut VecDeque<SharedString>> {
        self.get_debug_adapter_state(id)
            .map(|state| &mut state.log_messages)
    }

    fn rpc_messages_for_session(
        &mut self,
        id: &LogStoreEntryIdentifier<'_>,
    ) -> Option<&mut VecDeque<SharedString>> {
        self.get_debug_adapter_state(id)
            .map(|state| &mut state.rpc_messages.messages)
    }

    fn initialization_sequence_for_session(
        &mut self,
        id: &LogStoreEntryIdentifier<'_>,
    ) -> Option<&Vec<SharedString>> {
        self.get_debug_adapter_state(&id)
            .map(|state| &state.rpc_messages.initialization_sequence)
>>>>>>> 7c4da373
    }
}

pub struct DapLogToolbarItemView {
    log_view: Option<Entity<DapLogView>>,
}

impl DapLogToolbarItemView {
    pub fn new() -> Self {
        Self { log_view: None }
    }
}

impl Render for DapLogToolbarItemView {
    fn render(&mut self, _window: &mut Window, cx: &mut Context<Self>) -> impl IntoElement {
        let Some(log_view) = self.log_view.clone() else {
            return Empty.into_any_element();
        };

<<<<<<< HEAD
        let (menu_rows, current_session_id) = log_view.update(cx, |log_view, cx| {
            (
                log_view.menu_items(cx),
                log_view.current_view.map(|(session_id, _)| session_id),
=======
        let (menu_rows, current_session_id, project) = log_view.update(cx, |log_view, cx| {
            (
                log_view.menu_items(cx),
                log_view.current_view.map(|(session_id, _)| session_id),
                log_view.project.downgrade(),
>>>>>>> 7c4da373
            )
        });

        let current_client = current_session_id
            .and_then(|session_id| menu_rows.iter().find(|row| row.session_id == session_id));

        let dap_menu: PopoverMenu<_> = PopoverMenu::new("DapLogView")
            .anchor(gpui::Corner::TopLeft)
            .trigger(Button::new(
                "debug_client_menu_header",
                current_client
                    .map(|sub_item| {
                        Cow::Owned(format!(
                            "{} ({}) - {}",
                            sub_item.adapter_name,
                            sub_item.session_id.0,
                            match sub_item.selected_entry {
                                LogKind::Adapter => ADAPTER_LOGS,
                                LogKind::Rpc => RPC_MESSAGES,
                            }
                        ))
                    })
                    .unwrap_or_else(|| "No adapter selected".into()),
            ))
            .menu(move |mut window, cx| {
                let log_view = log_view.clone();
                let menu_rows = menu_rows.clone();
                let project = project.clone();
                ContextMenu::build(&mut window, cx, move |mut menu, window, _cx| {
                    for row in menu_rows.into_iter() {
                        menu = menu.custom_row(move |_window, _cx| {
                            div()
                                .w_full()
                                .pl_2()
                                .child(
                                    Label::new(format!(
                                        "{}. {}",
                                        row.session_id.0, row.adapter_name,
                                    ))
                                    .color(workspace::ui::Color::Muted),
                                )
                                .into_any_element()
                        });

                        if row.has_adapter_logs {
                            menu = menu.custom_entry(
                                move |_window, _cx| {
                                    div()
                                        .w_full()
                                        .pl_4()
                                        .child(Label::new(ADAPTER_LOGS))
                                        .into_any_element()
                                },
<<<<<<< HEAD
                                window.handler_for(&log_view, move |view, window, cx| {
                                    view.show_log_messages_for_adapter(row.session_id, window, cx);
=======
                                window.handler_for(&log_view, {
                                    let project = project.clone();
                                    let id = LogStoreEntryIdentifier {
                                        project: Cow::Owned(project),
                                        session_id: row.session_id,
                                    };
                                    move |view, window, cx| {
                                        view.show_log_messages_for_adapter(&id, window, cx);
                                    }
>>>>>>> 7c4da373
                                }),
                            );
                        }

                        menu = menu
                            .custom_entry(
                                move |_window, _cx| {
                                    div()
                                        .w_full()
                                        .pl_4()
                                        .child(Label::new(RPC_MESSAGES))
                                        .into_any_element()
                                },
<<<<<<< HEAD
                                window.handler_for(&log_view, move |view, window, cx| {
                                    view.show_rpc_trace_for_server(row.session_id, window, cx);
=======
                                window.handler_for(&log_view, {
                                    let project = project.clone();
                                    let id = LogStoreEntryIdentifier {
                                        project: Cow::Owned(project),
                                        session_id: row.session_id,
                                    };
                                    move |view, window, cx| {
                                        view.show_rpc_trace_for_server(&id, window, cx);
                                    }
>>>>>>> 7c4da373
                                }),
                            )
                            .custom_entry(
                                move |_window, _cx| {
                                    div()
                                        .w_full()
                                        .pl_4()
                                        .child(Label::new(INITIALIZATION_SEQUENCE))
                                        .into_any_element()
                                },
<<<<<<< HEAD
                                window.handler_for(&log_view, move |view, window, cx| {
                                    view.show_initialization_sequence_for_server(
                                        row.session_id,
                                        window,
                                        cx,
                                    );
=======
                                window.handler_for(&log_view, {
                                    let project = project.clone();
                                    let id = LogStoreEntryIdentifier {
                                        project: Cow::Owned(project),
                                        session_id: row.session_id,
                                    };
                                    move |view, window, cx| {
                                        view.show_initialization_sequence_for_server(
                                            &id, window, cx,
                                        );
                                    }
>>>>>>> 7c4da373
                                }),
                            );
                    }

                    menu
                })
                .into()
            });

        h_flex()
            .size_full()
            .child(dap_menu)
            .child(
                div()
                    .child(
                        Button::new("clear_log_button", "Clear").on_click(cx.listener(
                            |this, _, window, cx| {
                                if let Some(log_view) = this.log_view.as_ref() {
                                    log_view.update(cx, |log_view, cx| {
                                        log_view.editor.update(cx, |editor, cx| {
                                            editor.set_read_only(false);
                                            editor.clear(window, cx);
                                            editor.set_read_only(true);
                                        });
                                    })
                                }
                            },
                        )),
                    )
                    .ml_2(),
            )
            .into_any_element()
    }
}

impl EventEmitter<ToolbarItemEvent> for DapLogToolbarItemView {}

impl ToolbarItemView for DapLogToolbarItemView {
    fn set_active_pane_item(
        &mut self,
        active_pane_item: Option<&dyn workspace::item::ItemHandle>,
        _window: &mut Window,
        cx: &mut Context<Self>,
    ) -> workspace::ToolbarItemLocation {
        if let Some(item) = active_pane_item {
            if let Some(log_view) = item.downcast::<DapLogView>() {
                self.log_view = Some(log_view.clone());
                return workspace::ToolbarItemLocation::PrimaryLeft;
            }
        }
        self.log_view = None;

        cx.notify();

        workspace::ToolbarItemLocation::Hidden
    }
}

impl DapLogView {
    pub fn new(
        project: Entity<Project>,
        log_store: Entity<LogStore>,
        window: &mut Window,
        cx: &mut Context<Self>,
    ) -> Self {
        let (editor, editor_subscriptions) = Self::editor_for_logs(String::new(), window, cx);

        let focus_handle = cx.focus_handle();

        let events_subscriptions = cx.subscribe(&log_store, |log_view, _, event, cx| match event {
            Event::NewLogEntry { id, entry, kind } => {
                if log_view.current_view == Some((id.session_id, *kind))
                    && log_view.project == *id.project
                {
                    log_view.editor.update(cx, |editor, cx| {
                        editor.set_read_only(false);
                        let last_point = editor.buffer().read(cx).len(cx);
                        editor.edit(
                            vec![
                                (last_point..last_point, entry.trim()),
                                (last_point..last_point, "\n"),
                            ],
                            cx,
                        );
                        editor.set_read_only(true);
                    });
                }
            }
        });
        let weak_project = project.downgrade();
        let state_info = log_store
            .read(cx)
            .projects
            .get(&weak_project)
            .and_then(|project| {
                project
                    .debug_sessions
                    .values()
                    .next_back()
                    .map(|session| (session.id, session.has_adapter_logs))
            });

<<<<<<< HEAD
        let state_info = log_store
            .read(cx)
            .debug_sessions
            .back()
            .map(|session| (session.id, session.has_adapter_logs));

=======
>>>>>>> 7c4da373
        let mut this = Self {
            editor,
            focus_handle,
            project,
            log_store,
            editor_subscriptions,
            current_view: None,
            _subscriptions: vec![events_subscriptions],
        };

        if let Some((session_id, have_adapter_logs)) = state_info {
<<<<<<< HEAD
            if have_adapter_logs {
                this.show_log_messages_for_adapter(session_id, window, cx);
            } else {
                this.show_rpc_trace_for_server(session_id, window, cx);
=======
            let id = LogStoreEntryIdentifier {
                session_id,
                project: Cow::Owned(weak_project),
            };
            if have_adapter_logs {
                this.show_log_messages_for_adapter(&id, window, cx);
            } else {
                this.show_rpc_trace_for_server(&id, window, cx);
>>>>>>> 7c4da373
            }
        }

        this
    }

    fn editor_for_logs(
        log_contents: String,
        window: &mut Window,
        cx: &mut Context<Self>,
    ) -> (Entity<Editor>, Vec<Subscription>) {
        let editor = cx.new(|cx| {
            let mut editor = Editor::multi_line(window, cx);
            editor.set_text(log_contents, window, cx);
            editor.move_to_end(&editor::actions::MoveToEnd, window, cx);
            editor.set_show_code_actions(false, cx);
            editor.set_show_breakpoints(false, cx);
            editor.set_show_git_diff_gutter(false, cx);
            editor.set_show_runnables(false, cx);
            editor.set_input_enabled(false);
            editor.set_use_autoclose(false);
            editor.set_read_only(true);
            editor.set_show_edit_predictions(Some(false), window, cx);
            editor
        });
        let editor_subscription = cx.subscribe(
            &editor,
            |_, _, event: &EditorEvent, cx: &mut Context<DapLogView>| cx.emit(event.clone()),
        );
        let search_subscription = cx.subscribe(
            &editor,
            |_, _, event: &SearchEvent, cx: &mut Context<DapLogView>| cx.emit(event.clone()),
        );
        (editor, vec![editor_subscription, search_subscription])
    }

    fn menu_items(&self, cx: &App) -> Vec<DapMenuItem> {
        self.log_store
            .read(cx)
<<<<<<< HEAD
            .debug_sessions
            .iter()
            .rev()
            .map(|state| DapMenuItem {
                session_id: state.id,
                adapter_name: state.adapter_name.clone(),
                has_adapter_logs: state.has_adapter_logs,
                selected_entry: self.current_view.map_or(LogKind::Adapter, |(_, kind)| kind),
            })
            .collect::<Vec<_>>()
=======
            .projects
            .get(&self.project.downgrade())
            .map_or_else(Vec::new, |state| {
                state
                    .debug_sessions
                    .values()
                    .rev()
                    .map(|state| DapMenuItem {
                        session_id: state.id,
                        adapter_name: state.adapter_name.clone(),
                        has_adapter_logs: state.has_adapter_logs,
                        selected_entry: self
                            .current_view
                            .map_or(LogKind::Adapter, |(_, kind)| kind),
                    })
                    .collect::<Vec<_>>()
            })
>>>>>>> 7c4da373
    }

    fn show_rpc_trace_for_server(
        &mut self,
<<<<<<< HEAD
        session_id: SessionId,
=======
        id: &LogStoreEntryIdentifier<'_>,
>>>>>>> 7c4da373
        window: &mut Window,
        cx: &mut Context<Self>,
    ) {
        let rpc_log = self.log_store.update(cx, |log_store, _| {
            log_store
<<<<<<< HEAD
                .rpc_messages_for_session(session_id)
                .map(|state| log_contents(state.iter().cloned()))
        });
        if let Some(rpc_log) = rpc_log {
            self.current_view = Some((session_id, LogKind::Rpc));
=======
                .rpc_messages_for_session(id)
                .map(|state| log_contents(state.iter().cloned()))
        });
        if let Some(rpc_log) = rpc_log {
            self.current_view = Some((id.session_id, LogKind::Rpc));
>>>>>>> 7c4da373
            let (editor, editor_subscriptions) = Self::editor_for_logs(rpc_log, window, cx);
            let language = self.project.read(cx).languages().language_for_name("JSON");
            editor
                .read(cx)
                .buffer()
                .read(cx)
                .as_singleton()
                .expect("log buffer should be a singleton")
                .update(cx, |_, cx| {
                    cx.spawn({
                        async move |buffer, cx| {
                            let language = language.await.ok();
                            buffer.update(cx, |buffer, cx| {
                                buffer.set_language(language, cx);
                            })
                        }
                    })
                    .detach_and_log_err(cx);
                });

            self.editor = editor;
            self.editor_subscriptions = editor_subscriptions;
            cx.notify();
        }

        cx.focus_self(window);
    }

    fn show_log_messages_for_adapter(
        &mut self,
<<<<<<< HEAD
        session_id: SessionId,
=======
        id: &LogStoreEntryIdentifier<'_>,
>>>>>>> 7c4da373
        window: &mut Window,
        cx: &mut Context<Self>,
    ) {
        let message_log = self.log_store.update(cx, |log_store, _| {
            log_store
<<<<<<< HEAD
                .log_messages_for_session(session_id)
                .map(|state| log_contents(state.iter().cloned()))
        });
        if let Some(message_log) = message_log {
            self.current_view = Some((session_id, LogKind::Adapter));
=======
                .log_messages_for_session(id)
                .map(|state| log_contents(state.iter().cloned()))
        });
        if let Some(message_log) = message_log {
            self.current_view = Some((id.session_id, LogKind::Adapter));
>>>>>>> 7c4da373
            let (editor, editor_subscriptions) = Self::editor_for_logs(message_log, window, cx);
            editor
                .read(cx)
                .buffer()
                .read(cx)
                .as_singleton()
                .expect("log buffer should be a singleton");

            self.editor = editor;
            self.editor_subscriptions = editor_subscriptions;
            cx.notify();
        }

        cx.focus_self(window);
    }

    fn show_initialization_sequence_for_server(
        &mut self,
<<<<<<< HEAD
        session_id: SessionId,
=======
        id: &LogStoreEntryIdentifier<'_>,
>>>>>>> 7c4da373
        window: &mut Window,
        cx: &mut Context<Self>,
    ) {
        let rpc_log = self.log_store.update(cx, |log_store, _| {
            log_store
<<<<<<< HEAD
                .initialization_sequence_for_session(session_id)
                .map(|state| log_contents(state.iter().cloned()))
        });
        if let Some(rpc_log) = rpc_log {
            self.current_view = Some((session_id, LogKind::Rpc));
=======
                .initialization_sequence_for_session(id)
                .map(|state| log_contents(state.iter().cloned()))
        });
        if let Some(rpc_log) = rpc_log {
            self.current_view = Some((id.session_id, LogKind::Rpc));
>>>>>>> 7c4da373
            let (editor, editor_subscriptions) = Self::editor_for_logs(rpc_log, window, cx);
            let language = self.project.read(cx).languages().language_for_name("JSON");
            editor
                .read(cx)
                .buffer()
                .read(cx)
                .as_singleton()
                .expect("log buffer should be a singleton")
                .update(cx, |_, cx| {
                    cx.spawn({
                        let buffer = cx.entity();
                        async move |_, cx| {
                            let language = language.await.ok();
                            buffer.update(cx, |buffer, cx| {
                                buffer.set_language(language, cx);
                            })
                        }
                    })
                    .detach_and_log_err(cx);
                });

            self.editor = editor;
            self.editor_subscriptions = editor_subscriptions;
            cx.notify();
        }

        cx.focus_self(window);
    }
}

fn log_contents(lines: impl Iterator<Item = SharedString>) -> String {
    lines.fold(String::new(), |mut acc, el| {
        acc.push_str(&el);
        acc.push('\n');
        acc
    })
}

#[derive(Clone, PartialEq)]
pub(crate) struct DapMenuItem {
    pub session_id: SessionId,
    pub adapter_name: DebugAdapterName,
    pub has_adapter_logs: bool,
    pub selected_entry: LogKind,
}

const ADAPTER_LOGS: &str = "Adapter Logs";
const RPC_MESSAGES: &str = "RPC Messages";
const INITIALIZATION_SEQUENCE: &str = "Initialization Sequence";

impl Render for DapLogView {
    fn render(&mut self, window: &mut Window, cx: &mut Context<Self>) -> impl IntoElement {
        self.editor.update(cx, |editor, cx| {
            editor.render(window, cx).into_any_element()
        })
    }
}

actions!(dev, [OpenDebugAdapterLogs]);

pub fn init(cx: &mut App) {
    let log_store = cx.new(|cx| LogStore::new(cx));

    cx.observe_new(move |workspace: &mut Workspace, window, cx| {
        let Some(_window) = window else {
            return;
        };

        let project = workspace.project();
        if project.read(cx).is_local() {
            log_store.update(cx, |store, cx| {
                store.add_project(project, cx);
            });
        }

        let log_store = log_store.clone();
        workspace.register_action(move |workspace, _: &OpenDebugAdapterLogs, window, cx| {
            let project = workspace.project().read(cx);
            if project.is_local() {
                workspace.add_item_to_active_pane(
                    Box::new(cx.new(|cx| {
                        DapLogView::new(workspace.project().clone(), log_store.clone(), window, cx)
                    })),
                    None,
                    true,
                    window,
                    cx,
                );
            }
        });
    })
    .detach();
}

impl Item for DapLogView {
    type Event = EditorEvent;

    fn to_item_events(event: &Self::Event, f: impl FnMut(workspace::item::ItemEvent)) {
        Editor::to_item_events(event, f)
    }

    fn tab_content_text(&self, _detail: usize, _cx: &App) -> SharedString {
        "DAP Logs".into()
    }

    fn telemetry_event_text(&self) -> Option<&'static str> {
        None
    }

    fn as_searchable(&self, handle: &Entity<Self>) -> Option<Box<dyn SearchableItemHandle>> {
        Some(Box::new(handle.clone()))
    }
}

impl SearchableItem for DapLogView {
    type Match = <Editor as SearchableItem>::Match;

    fn clear_matches(&mut self, window: &mut Window, cx: &mut Context<Self>) {
        self.editor.update(cx, |e, cx| e.clear_matches(window, cx))
    }

    fn update_matches(
        &mut self,
        matches: &[Self::Match],
        window: &mut Window,
        cx: &mut Context<Self>,
    ) {
        self.editor
            .update(cx, |e, cx| e.update_matches(matches, window, cx))
    }

    fn query_suggestion(&mut self, window: &mut Window, cx: &mut Context<Self>) -> String {
        self.editor
            .update(cx, |e, cx| e.query_suggestion(window, cx))
    }

    fn activate_match(
        &mut self,
        index: usize,
        matches: &[Self::Match],
        window: &mut Window,
        cx: &mut Context<Self>,
    ) {
        self.editor
            .update(cx, |e, cx| e.activate_match(index, matches, window, cx))
    }

    fn select_matches(
        &mut self,
        matches: &[Self::Match],
        window: &mut Window,
        cx: &mut Context<Self>,
    ) {
        self.editor
            .update(cx, |e, cx| e.select_matches(matches, window, cx))
    }

    fn find_matches(
        &mut self,
        query: Arc<project::search::SearchQuery>,
        window: &mut Window,
        cx: &mut Context<Self>,
    ) -> gpui::Task<Vec<Self::Match>> {
        self.editor
            .update(cx, |e, cx| e.find_matches(query, window, cx))
    }

    fn replace(
        &mut self,
        _: &Self::Match,
        _: &SearchQuery,
        _window: &mut Window,
        _: &mut Context<Self>,
    ) {
        // Since DAP Log is read-only, it doesn't make sense to support replace operation.
    }

    fn supported_options(&self) -> workspace::searchable::SearchOptions {
        workspace::searchable::SearchOptions {
            case: true,
            word: true,
            regex: true,
            find_in_results: true,
            // DAP log is read-only.
            replacement: false,
            selection: false,
        }
    }
    fn active_match_index(
        &mut self,
        direction: Direction,
        matches: &[Self::Match],
        window: &mut Window,
        cx: &mut Context<Self>,
    ) -> Option<usize> {
        self.editor.update(cx, |e, cx| {
            e.active_match_index(direction, matches, window, cx)
        })
    }
}

impl Focusable for DapLogView {
    fn focus_handle(&self, _cx: &App) -> FocusHandle {
        self.focus_handle.clone()
    }
}

enum Event {
    NewLogEntry {
<<<<<<< HEAD
        id: SessionId,
=======
        id: LogStoreEntryIdentifier<'static>,
>>>>>>> 7c4da373
        entry: SharedString,
        kind: LogKind,
    },
}

impl EventEmitter<Event> for LogStore {}
impl EventEmitter<Event> for DapLogView {}
impl EventEmitter<EditorEvent> for DapLogView {}
impl EventEmitter<SearchEvent> for DapLogView {}

#[cfg(any(test, feature = "test-support"))]
impl LogStore {
<<<<<<< HEAD
    pub fn contained_session_ids(&self) -> Vec<SessionId> {
        self.debug_sessions
            .iter()
            .map(|session| session.id)
            .collect()
    }

    pub fn rpc_messages_for_session_id(&self, session_id: SessionId) -> Vec<SharedString> {
        self.debug_sessions
            .iter()
            .find(|adapter_state| adapter_state.id == session_id)
            .expect("This session should exist if a test is calling")
            .rpc_messages
            .messages
            .clone()
            .into()
    }

    pub fn log_messages_for_session_id(&self, session_id: SessionId) -> Vec<SharedString> {
        self.debug_sessions
            .iter()
            .find(|adapter_state| adapter_state.id == session_id)
            .expect("This session should exist if a test is calling")
            .log_messages
            .clone()
            .into()
=======
    pub fn has_projects(&self) -> bool {
        !self.projects.is_empty()
    }

    pub fn contained_session_ids(&self, project: &WeakEntity<Project>) -> Vec<SessionId> {
        self.projects.get(project).map_or(vec![], |state| {
            state.debug_sessions.keys().copied().collect()
        })
    }

    pub fn rpc_messages_for_session_id(
        &self,
        project: &WeakEntity<Project>,
        session_id: SessionId,
    ) -> Vec<SharedString> {
        self.projects.get(&project).map_or(vec![], |state| {
            state
                .debug_sessions
                .get(&session_id)
                .expect("This session should exist if a test is calling")
                .rpc_messages
                .messages
                .clone()
                .into()
        })
>>>>>>> 7c4da373
    }
}<|MERGE_RESOLUTION|>--- conflicted
+++ resolved
@@ -32,13 +32,6 @@
     ui::{Button, Clickable, ContextMenu, Label, LabelCommon, PopoverMenu, h_flex},
 };
 
-// TODO:
-// - [x] stop sorting by session ID
-// - [x] pick the most recent session by default (logs if available, RPC messages otherwise)
-// - [ ] dump the launch/attach request somewhere (logs?)
-
-const MAX_SESSIONS: usize = 10;
-
 struct DapLogView {
     editor: Entity<Editor>,
     focus_handle: FocusHandle,
@@ -71,14 +64,8 @@
 
 pub struct LogStore {
     projects: HashMap<WeakEntity<Project>, ProjectState>,
-<<<<<<< HEAD
-    debug_sessions: VecDeque<DebugAdapterState>,
-    rpc_tx: UnboundedSender<(SessionId, IoKind, Option<SharedString>, SharedString)>,
-    adapter_log_tx: UnboundedSender<(SessionId, IoKind, Option<SharedString>, SharedString)>,
-=======
     rpc_tx: UnboundedSender<LogStoreMessage>,
     adapter_log_tx: UnboundedSender<LogStoreMessage>,
->>>>>>> 7c4da373
 }
 
 struct ProjectState {
@@ -148,22 +135,12 @@
 
 impl LogStore {
     pub fn new(cx: &Context<Self>) -> Self {
-<<<<<<< HEAD
-        let (rpc_tx, mut rpc_rx) =
-            unbounded::<(SessionId, IoKind, Option<SharedString>, SharedString)>();
-        cx.spawn(async move |this, cx| {
-            while let Some((session_id, io_kind, command, message)) = rpc_rx.next().await {
-                if let Some(this) = this.upgrade() {
-                    this.update(cx, |this, cx| {
-                        this.add_debug_adapter_message(session_id, io_kind, command, message, cx);
-=======
         let (rpc_tx, mut rpc_rx) = unbounded::<LogStoreMessage>();
         cx.spawn(async move |this, cx| {
             while let Some(message) = rpc_rx.next().await {
                 if let Some(this) = this.upgrade() {
                     this.update(cx, |this, cx| {
                         this.add_debug_adapter_message(message, cx);
->>>>>>> 7c4da373
                     })?;
                 }
 
@@ -173,22 +150,12 @@
         })
         .detach_and_log_err(cx);
 
-<<<<<<< HEAD
-        let (adapter_log_tx, mut adapter_log_rx) =
-            unbounded::<(SessionId, IoKind, Option<SharedString>, SharedString)>();
-        cx.spawn(async move |this, cx| {
-            while let Some((session_id, io_kind, _, message)) = adapter_log_rx.next().await {
-                if let Some(this) = this.upgrade() {
-                    this.update(cx, |this, cx| {
-                        this.add_debug_adapter_log(session_id, io_kind, message, cx);
-=======
         let (adapter_log_tx, mut adapter_log_rx) = unbounded::<LogStoreMessage>();
         cx.spawn(async move |this, cx| {
             while let Some(message) = adapter_log_rx.next().await {
                 if let Some(this) = this.upgrade() {
                     this.update(cx, |this, cx| {
                         this.add_debug_adapter_log(message, cx);
->>>>>>> 7c4da373
                     })?;
                 }
 
@@ -201,10 +168,6 @@
             rpc_tx,
             adapter_log_tx,
             projects: HashMap::new(),
-<<<<<<< HEAD
-            debug_sessions: Default::default(),
-=======
->>>>>>> 7c4da373
         }
     }
 
@@ -225,15 +188,6 @@
                             dap_store::DapStoreEvent::DebugClientStarted(session_id) => {
                                 let session = dap_store.read(cx).session_by_id(session_id);
                                 if let Some(session) = session {
-<<<<<<< HEAD
-                                    this.add_debug_session(*session_id, session, cx);
-                                }
-                            }
-                            dap_store::DapStoreEvent::DebugClientShutdown(session_id) => {
-                                this.get_debug_adapter_state(*session_id)
-                                    .iter_mut()
-                                    .for_each(|state| state.is_terminated = true);
-=======
                                     this.add_debug_session(
                                         LogStoreEntryIdentifier {
                                             project: Cow::Owned(weak_project.clone()),
@@ -253,7 +207,6 @@
                                     state.is_terminated = true;
                                 }
 
->>>>>>> 7c4da373
                                 this.clean_sessions(cx);
                             }
                             _ => {}
@@ -265,12 +218,6 @@
         );
     }
 
-<<<<<<< HEAD
-    fn get_debug_adapter_state(&mut self, id: SessionId) -> Option<&mut DebugAdapterState> {
-        self.debug_sessions
-            .iter_mut()
-            .find(|adapter_state| adapter_state.id == id)
-=======
     fn get_debug_adapter_state(
         &mut self,
         id: &LogStoreEntryIdentifier<'_>,
@@ -278,24 +225,16 @@
         self.projects
             .get_mut(&id.project)
             .and_then(|state| state.debug_sessions.get_mut(&id.session_id))
->>>>>>> 7c4da373
     }
 
     fn add_debug_adapter_message(
         &mut self,
-<<<<<<< HEAD
-        id: SessionId,
-        io_kind: IoKind,
-        command: Option<SharedString>,
-        message: SharedString,
-=======
         LogStoreMessage {
             id,
             kind: io_kind,
             command,
             message,
         }: LogStoreMessage,
->>>>>>> 7c4da373
         cx: &mut Context<Self>,
     ) {
         let Some(debug_client_state) = self.get_debug_adapter_state(&id) else {
@@ -320,11 +259,7 @@
         if rpc_messages.last_message_kind != Some(kind) {
             Self::get_debug_adapter_entry(
                 &mut rpc_messages.messages,
-<<<<<<< HEAD
-                id,
-=======
                 id.to_owned(),
->>>>>>> 7c4da373
                 kind.label().into(),
                 LogKind::Rpc,
                 cx,
@@ -334,11 +269,7 @@
 
         let entry = Self::get_debug_adapter_entry(
             &mut rpc_messages.messages,
-<<<<<<< HEAD
-            id,
-=======
             id.to_owned(),
->>>>>>> 7c4da373
             message,
             LogKind::Rpc,
             cx,
@@ -359,14 +290,6 @@
 
     fn add_debug_adapter_log(
         &mut self,
-<<<<<<< HEAD
-        id: SessionId,
-        io_kind: IoKind,
-        message: SharedString,
-        cx: &mut Context<Self>,
-    ) {
-        let Some(debug_adapter_state) = self.get_debug_adapter_state(id) else {
-=======
         LogStoreMessage {
             id,
             kind: io_kind,
@@ -376,7 +299,6 @@
         cx: &mut Context<Self>,
     ) {
         let Some(debug_adapter_state) = self.get_debug_adapter_state(&id) else {
->>>>>>> 7c4da373
             return;
         };
 
@@ -387,11 +309,7 @@
 
         Self::get_debug_adapter_entry(
             &mut debug_adapter_state.log_messages,
-<<<<<<< HEAD
-            id,
-=======
             id.to_owned(),
->>>>>>> 7c4da373
             message,
             LogKind::Adapter,
             cx,
@@ -401,26 +319,17 @@
 
     fn get_debug_adapter_entry(
         log_lines: &mut VecDeque<SharedString>,
-<<<<<<< HEAD
-        id: SessionId,
-=======
         id: LogStoreEntryIdentifier<'static>,
->>>>>>> 7c4da373
         message: SharedString,
         kind: LogKind,
         cx: &mut Context<Self>,
     ) -> SharedString {
-<<<<<<< HEAD
-        while log_lines.len() >= RpcMessages::MESSAGE_QUEUE_LIMIT {
-            log_lines.pop_front();
-=======
         if let Some(excess) = log_lines
             .len()
             .checked_sub(RpcMessages::MESSAGE_QUEUE_LIMIT)
             && excess > 0
         {
             log_lines.drain(..excess);
->>>>>>> 7c4da373
         }
 
         let format_messages = DebuggerSettings::get_global(cx).format_dap_log_messages;
@@ -450,83 +359,6 @@
 
     fn add_debug_session(
         &mut self,
-<<<<<<< HEAD
-        session_id: SessionId,
-        session: Entity<Session>,
-        cx: &mut Context<Self>,
-    ) {
-        if self
-            .debug_sessions
-            .iter_mut()
-            .any(|adapter_state| adapter_state.id == session_id)
-        {
-            return;
-        }
-
-        let (adapter_name, has_adapter_logs) = session.read_with(cx, |session, _| {
-            (
-                session.adapter(),
-                session
-                    .adapter_client()
-                    .map(|client| client.has_adapter_logs())
-                    .unwrap_or(false),
-            )
-        });
-
-        self.debug_sessions.push_back(DebugAdapterState::new(
-            session_id,
-            adapter_name,
-            has_adapter_logs,
-        ));
-
-        self.clean_sessions(cx);
-
-        let io_tx = self.rpc_tx.clone();
-
-        let Some(client) = session.read(cx).adapter_client() else {
-            return;
-        };
-
-        client.add_log_handler(
-            move |io_kind, command, message| {
-                io_tx
-                    .unbounded_send((
-                        session_id,
-                        io_kind,
-                        command.map(|command| command.to_owned().into()),
-                        message.to_owned().into(),
-                    ))
-                    .ok();
-            },
-            LogKind::Rpc,
-        );
-
-        let log_io_tx = self.adapter_log_tx.clone();
-        client.add_log_handler(
-            move |io_kind, command, message| {
-                log_io_tx
-                    .unbounded_send((
-                        session_id,
-                        io_kind,
-                        command.map(|command| command.to_owned().into()),
-                        message.to_owned().into(),
-                    ))
-                    .ok();
-            },
-            LogKind::Adapter,
-        );
-    }
-
-    fn clean_sessions(&mut self, cx: &mut Context<Self>) {
-        let mut to_remove = self.debug_sessions.len().saturating_sub(MAX_SESSIONS);
-        self.debug_sessions.retain(|session| {
-            if to_remove > 0 && session.is_terminated {
-                to_remove -= 1;
-                return false;
-            }
-            true
-        });
-=======
         id: LogStoreEntryIdentifier<'static>,
         session: Entity<Session>,
         cx: &mut Context<Self>,
@@ -607,46 +439,11 @@
                 .retain(|_, session| !session.is_terminated);
         });
 
->>>>>>> 7c4da373
         cx.notify();
     }
 
     fn log_messages_for_session(
         &mut self,
-<<<<<<< HEAD
-        session_id: SessionId,
-    ) -> Option<&mut VecDeque<SharedString>> {
-        self.debug_sessions
-            .iter_mut()
-            .find(|session| session.id == session_id)
-            .map(|state| &mut state.log_messages)
-    }
-
-    fn rpc_messages_for_session(
-        &mut self,
-        session_id: SessionId,
-    ) -> Option<&mut VecDeque<SharedString>> {
-        self.debug_sessions.iter_mut().find_map(|state| {
-            if state.id == session_id {
-                Some(&mut state.rpc_messages.messages)
-            } else {
-                None
-            }
-        })
-    }
-
-    fn initialization_sequence_for_session(
-        &mut self,
-        session_id: SessionId,
-    ) -> Option<&mut Vec<SharedString>> {
-        self.debug_sessions.iter_mut().find_map(|state| {
-            if state.id == session_id {
-                Some(&mut state.rpc_messages.initialization_sequence)
-            } else {
-                None
-            }
-        })
-=======
         id: &LogStoreEntryIdentifier<'_>,
     ) -> Option<&mut VecDeque<SharedString>> {
         self.get_debug_adapter_state(id)
@@ -667,7 +464,6 @@
     ) -> Option<&Vec<SharedString>> {
         self.get_debug_adapter_state(&id)
             .map(|state| &state.rpc_messages.initialization_sequence)
->>>>>>> 7c4da373
     }
 }
 
@@ -687,18 +483,11 @@
             return Empty.into_any_element();
         };
 
-<<<<<<< HEAD
-        let (menu_rows, current_session_id) = log_view.update(cx, |log_view, cx| {
-            (
-                log_view.menu_items(cx),
-                log_view.current_view.map(|(session_id, _)| session_id),
-=======
         let (menu_rows, current_session_id, project) = log_view.update(cx, |log_view, cx| {
             (
                 log_view.menu_items(cx),
                 log_view.current_view.map(|(session_id, _)| session_id),
                 log_view.project.downgrade(),
->>>>>>> 7c4da373
             )
         });
 
@@ -752,10 +541,6 @@
                                         .child(Label::new(ADAPTER_LOGS))
                                         .into_any_element()
                                 },
-<<<<<<< HEAD
-                                window.handler_for(&log_view, move |view, window, cx| {
-                                    view.show_log_messages_for_adapter(row.session_id, window, cx);
-=======
                                 window.handler_for(&log_view, {
                                     let project = project.clone();
                                     let id = LogStoreEntryIdentifier {
@@ -765,7 +550,6 @@
                                     move |view, window, cx| {
                                         view.show_log_messages_for_adapter(&id, window, cx);
                                     }
->>>>>>> 7c4da373
                                 }),
                             );
                         }
@@ -779,10 +563,6 @@
                                         .child(Label::new(RPC_MESSAGES))
                                         .into_any_element()
                                 },
-<<<<<<< HEAD
-                                window.handler_for(&log_view, move |view, window, cx| {
-                                    view.show_rpc_trace_for_server(row.session_id, window, cx);
-=======
                                 window.handler_for(&log_view, {
                                     let project = project.clone();
                                     let id = LogStoreEntryIdentifier {
@@ -792,7 +572,6 @@
                                     move |view, window, cx| {
                                         view.show_rpc_trace_for_server(&id, window, cx);
                                     }
->>>>>>> 7c4da373
                                 }),
                             )
                             .custom_entry(
@@ -803,14 +582,6 @@
                                         .child(Label::new(INITIALIZATION_SEQUENCE))
                                         .into_any_element()
                                 },
-<<<<<<< HEAD
-                                window.handler_for(&log_view, move |view, window, cx| {
-                                    view.show_initialization_sequence_for_server(
-                                        row.session_id,
-                                        window,
-                                        cx,
-                                    );
-=======
                                 window.handler_for(&log_view, {
                                     let project = project.clone();
                                     let id = LogStoreEntryIdentifier {
@@ -822,7 +593,6 @@
                                             &id, window, cx,
                                         );
                                     }
->>>>>>> 7c4da373
                                 }),
                             );
                     }
@@ -925,15 +695,6 @@
                     .map(|session| (session.id, session.has_adapter_logs))
             });
 
-<<<<<<< HEAD
-        let state_info = log_store
-            .read(cx)
-            .debug_sessions
-            .back()
-            .map(|session| (session.id, session.has_adapter_logs));
-
-=======
->>>>>>> 7c4da373
         let mut this = Self {
             editor,
             focus_handle,
@@ -945,12 +706,6 @@
         };
 
         if let Some((session_id, have_adapter_logs)) = state_info {
-<<<<<<< HEAD
-            if have_adapter_logs {
-                this.show_log_messages_for_adapter(session_id, window, cx);
-            } else {
-                this.show_rpc_trace_for_server(session_id, window, cx);
-=======
             let id = LogStoreEntryIdentifier {
                 session_id,
                 project: Cow::Owned(weak_project),
@@ -959,7 +714,6 @@
                 this.show_log_messages_for_adapter(&id, window, cx);
             } else {
                 this.show_rpc_trace_for_server(&id, window, cx);
->>>>>>> 7c4da373
             }
         }
 
@@ -999,18 +753,6 @@
     fn menu_items(&self, cx: &App) -> Vec<DapMenuItem> {
         self.log_store
             .read(cx)
-<<<<<<< HEAD
-            .debug_sessions
-            .iter()
-            .rev()
-            .map(|state| DapMenuItem {
-                session_id: state.id,
-                adapter_name: state.adapter_name.clone(),
-                has_adapter_logs: state.has_adapter_logs,
-                selected_entry: self.current_view.map_or(LogKind::Adapter, |(_, kind)| kind),
-            })
-            .collect::<Vec<_>>()
-=======
             .projects
             .get(&self.project.downgrade())
             .map_or_else(Vec::new, |state| {
@@ -1028,34 +770,21 @@
                     })
                     .collect::<Vec<_>>()
             })
->>>>>>> 7c4da373
     }
 
     fn show_rpc_trace_for_server(
         &mut self,
-<<<<<<< HEAD
-        session_id: SessionId,
-=======
         id: &LogStoreEntryIdentifier<'_>,
->>>>>>> 7c4da373
         window: &mut Window,
         cx: &mut Context<Self>,
     ) {
         let rpc_log = self.log_store.update(cx, |log_store, _| {
             log_store
-<<<<<<< HEAD
-                .rpc_messages_for_session(session_id)
-                .map(|state| log_contents(state.iter().cloned()))
-        });
-        if let Some(rpc_log) = rpc_log {
-            self.current_view = Some((session_id, LogKind::Rpc));
-=======
                 .rpc_messages_for_session(id)
                 .map(|state| log_contents(state.iter().cloned()))
         });
         if let Some(rpc_log) = rpc_log {
             self.current_view = Some((id.session_id, LogKind::Rpc));
->>>>>>> 7c4da373
             let (editor, editor_subscriptions) = Self::editor_for_logs(rpc_log, window, cx);
             let language = self.project.read(cx).languages().language_for_name("JSON");
             editor
@@ -1086,29 +815,17 @@
 
     fn show_log_messages_for_adapter(
         &mut self,
-<<<<<<< HEAD
-        session_id: SessionId,
-=======
         id: &LogStoreEntryIdentifier<'_>,
->>>>>>> 7c4da373
         window: &mut Window,
         cx: &mut Context<Self>,
     ) {
         let message_log = self.log_store.update(cx, |log_store, _| {
             log_store
-<<<<<<< HEAD
-                .log_messages_for_session(session_id)
-                .map(|state| log_contents(state.iter().cloned()))
-        });
-        if let Some(message_log) = message_log {
-            self.current_view = Some((session_id, LogKind::Adapter));
-=======
                 .log_messages_for_session(id)
                 .map(|state| log_contents(state.iter().cloned()))
         });
         if let Some(message_log) = message_log {
             self.current_view = Some((id.session_id, LogKind::Adapter));
->>>>>>> 7c4da373
             let (editor, editor_subscriptions) = Self::editor_for_logs(message_log, window, cx);
             editor
                 .read(cx)
@@ -1127,29 +844,17 @@
 
     fn show_initialization_sequence_for_server(
         &mut self,
-<<<<<<< HEAD
-        session_id: SessionId,
-=======
         id: &LogStoreEntryIdentifier<'_>,
->>>>>>> 7c4da373
         window: &mut Window,
         cx: &mut Context<Self>,
     ) {
         let rpc_log = self.log_store.update(cx, |log_store, _| {
             log_store
-<<<<<<< HEAD
-                .initialization_sequence_for_session(session_id)
-                .map(|state| log_contents(state.iter().cloned()))
-        });
-        if let Some(rpc_log) = rpc_log {
-            self.current_view = Some((session_id, LogKind::Rpc));
-=======
                 .initialization_sequence_for_session(id)
                 .map(|state| log_contents(state.iter().cloned()))
         });
         if let Some(rpc_log) = rpc_log {
             self.current_view = Some((id.session_id, LogKind::Rpc));
->>>>>>> 7c4da373
             let (editor, editor_subscriptions) = Self::editor_for_logs(rpc_log, window, cx);
             let language = self.project.read(cx).languages().language_for_name("JSON");
             editor
@@ -1359,11 +1064,7 @@
 
 enum Event {
     NewLogEntry {
-<<<<<<< HEAD
-        id: SessionId,
-=======
         id: LogStoreEntryIdentifier<'static>,
->>>>>>> 7c4da373
         entry: SharedString,
         kind: LogKind,
     },
@@ -1376,34 +1077,6 @@
 
 #[cfg(any(test, feature = "test-support"))]
 impl LogStore {
-<<<<<<< HEAD
-    pub fn contained_session_ids(&self) -> Vec<SessionId> {
-        self.debug_sessions
-            .iter()
-            .map(|session| session.id)
-            .collect()
-    }
-
-    pub fn rpc_messages_for_session_id(&self, session_id: SessionId) -> Vec<SharedString> {
-        self.debug_sessions
-            .iter()
-            .find(|adapter_state| adapter_state.id == session_id)
-            .expect("This session should exist if a test is calling")
-            .rpc_messages
-            .messages
-            .clone()
-            .into()
-    }
-
-    pub fn log_messages_for_session_id(&self, session_id: SessionId) -> Vec<SharedString> {
-        self.debug_sessions
-            .iter()
-            .find(|adapter_state| adapter_state.id == session_id)
-            .expect("This session should exist if a test is calling")
-            .log_messages
-            .clone()
-            .into()
-=======
     pub fn has_projects(&self) -> bool {
         !self.projects.is_empty()
     }
@@ -1429,6 +1102,5 @@
                 .clone()
                 .into()
         })
->>>>>>> 7c4da373
     }
 }