use std::ops::{Deref, DerefMut};

use editor::test::{
    editor_lsp_test_context::EditorLspTestContext, editor_test_context::EditorTestContext,
};
use gpui::ContextHandle;
use search::{BufferSearchBar, ProjectSearchBar};

use crate::{state::Operator, *};

use super::VimBindingTestContext;

pub struct VimTestContext<'a> {
    cx: EditorLspTestContext<'a>,
}

impl<'a> VimTestContext<'a> {
    pub async fn new(cx: &'a mut gpui::TestAppContext, enabled: bool) -> VimTestContext<'a> {
        let mut cx = EditorLspTestContext::new_rust(Default::default(), cx).await;

        cx.update(|cx| {
            search::init(cx);
            crate::init(cx);
            command_palette::init(cx);
        });

        cx.update(|cx| {
            cx.update_global(|store: &mut SettingsStore, cx| {
                store.update_user_settings::<VimModeSetting>(cx, |s| *s = Some(enabled));
            });
            settings::KeymapFile::load_asset("keymaps/default.json", cx).unwrap();
            settings::KeymapFile::load_asset("keymaps/vim.json", cx).unwrap();
        });

        // Setup search toolbars and keypress hook
        cx.update_workspace(|workspace, cx| {
            observe_keystrokes(cx);
            workspace.active_pane().update(cx, |pane, cx| {
                pane.toolbar().update(cx, |toolbar, cx| {
                    let buffer_search_bar = cx.add_view(BufferSearchBar::new);
                    toolbar.add_item(buffer_search_bar, cx);
                    let project_search_bar = cx.add_view(|_| ProjectSearchBar::new());
                    toolbar.add_item(project_search_bar, cx);
                })
            });
            workspace.status_bar().update(cx, |status_bar, cx| {
                let vim_mode_indicator = cx.add_view(ModeIndicator::new);
                status_bar.add_right_item(vim_mode_indicator, cx);
            });
        });

        Self { cx }
    }

    pub fn workspace<F, T>(&mut self, read: F) -> T
    where
        F: FnOnce(&Workspace, &ViewContext<Workspace>) -> T,
    {
        self.cx.workspace.read_with(self.cx.cx.cx, read)
    }

    pub fn enable_vim(&mut self) {
        self.cx.update(|cx| {
            cx.update_global(|store: &mut SettingsStore, cx| {
                store.update_user_settings::<VimModeSetting>(cx, |s| *s = Some(true));
            });
        })
    }

    pub fn disable_vim(&mut self) {
        self.cx.update(|cx| {
            cx.update_global(|store: &mut SettingsStore, cx| {
                store.update_user_settings::<VimModeSetting>(cx, |s| *s = Some(false));
            });
        })
    }

    pub fn mode(&mut self) -> Mode {
        self.cx.read(|cx| cx.global::<Vim>().state.mode)
    }

    pub fn active_operator(&mut self) -> Option<Operator> {
        self.cx
            .read(|cx| cx.global::<Vim>().state.operator_stack.last().copied())
    }

    pub fn set_state(&mut self, text: &str, mode: Mode) -> ContextHandle {
<<<<<<< HEAD
        let window_id = self.window_id;
        let context_handle = self.cx.set_state(text);
        self.update_window(window_id, |cx| {
=======
        let window = self.window;
        window.update(self.cx.cx.cx, |cx| {
>>>>>>> 64c20439
            Vim::update(cx, |vim, cx| {
                vim.switch_mode(mode, true, cx);
            })
        });
        context_handle
    }

    #[track_caller]
    pub fn assert_state(&mut self, text: &str, mode: Mode) {
        self.assert_editor_state(text);
        assert_eq!(self.mode(), mode, "{}", self.assertion_context());
    }

    pub fn assert_binding<const COUNT: usize>(
        &mut self,
        keystrokes: [&str; COUNT],
        initial_state: &str,
        initial_mode: Mode,
        state_after: &str,
        mode_after: Mode,
    ) {
        self.set_state(initial_state, initial_mode);
        self.cx.simulate_keystrokes(keystrokes);
        self.cx.assert_editor_state(state_after);
        assert_eq!(self.mode(), mode_after, "{}", self.assertion_context());
        assert_eq!(self.active_operator(), None, "{}", self.assertion_context());
    }

    pub fn binding<const COUNT: usize>(
        mut self,
        keystrokes: [&'static str; COUNT],
    ) -> VimBindingTestContext<'a, COUNT> {
        let mode = self.mode();
        VimBindingTestContext::new(keystrokes, mode, mode, self)
    }
}

impl<'a> Deref for VimTestContext<'a> {
    type Target = EditorTestContext<'a>;

    fn deref(&self) -> &Self::Target {
        &self.cx
    }
}

impl<'a> DerefMut for VimTestContext<'a> {
    fn deref_mut(&mut self) -> &mut Self::Target {
        &mut self.cx
    }
}<|MERGE_RESOLUTION|>--- conflicted
+++ resolved
@@ -85,14 +85,9 @@
     }
 
     pub fn set_state(&mut self, text: &str, mode: Mode) -> ContextHandle {
-<<<<<<< HEAD
-        let window_id = self.window_id;
+        let window = self.window;
         let context_handle = self.cx.set_state(text);
-        self.update_window(window_id, |cx| {
-=======
-        let window = self.window;
         window.update(self.cx.cx.cx, |cx| {
->>>>>>> 64c20439
             Vim::update(cx, |vim, cx| {
                 vim.switch_mode(mode, true, cx);
             })
