use editor::{CursorLayout, HighlightedRange, HighlightedRangeLine};
use gpui::{
    div, fill, point, px, relative, size, AnyElement, App, AvailableSpace, Bounds, ContentMask,
    Context, DispatchPhase, Element, ElementId, Entity, FocusHandle, Font, FontStyle, FontWeight,
    GlobalElementId, HighlightStyle, Hitbox, Hsla, InputHandler, InteractiveElement, Interactivity,
    IntoElement, LayoutId, ModifiersChangedEvent, MouseButton, MouseMoveEvent, Pixels, Point,
    ShapedLine, StatefulInteractiveElement, StrikethroughStyle, Styled, TextRun, TextStyle,
    UTF16Selection, UnderlineStyle, WeakEntity, WhiteSpace, Window, WindowTextSystem,
};
use itertools::Itertools;
use language::CursorShape;
use settings::Settings;
use terminal::{
    alacritty_terminal::{
        grid::Dimensions,
        index::Point as AlacPoint,
        term::{cell::Flags, TermMode},
        vte::ansi::{
            Color::{self as AnsiColor, Named},
            CursorShape as AlacCursorShape, NamedColor,
        },
    },
    terminal_settings::TerminalSettings,
    IndexedCell, Terminal, TerminalBounds, TerminalContent,
};
use theme::{ActiveTheme, Theme, ThemeSettings};
use ui::{ParentElement, Tooltip};
use workspace::Workspace;

use std::mem;
use std::{fmt::Debug, ops::RangeInclusive, rc::Rc};

use crate::{BlockContext, BlockProperties, TerminalView};

/// The information generated during layout that is necessary for painting.
pub struct LayoutState {
    hitbox: Hitbox,
    cells: Vec<LayoutCell>,
    rects: Vec<LayoutRect>,
    relative_highlighted_ranges: Vec<(RangeInclusive<AlacPoint>, Hsla)>,
    cursor: Option<CursorLayout>,
    background_color: Hsla,
    dimensions: TerminalBounds,
    mode: TermMode,
    display_offset: usize,
    hyperlink_tooltip: Option<AnyElement>,
    gutter: Pixels,
    block_below_cursor_element: Option<AnyElement>,
}

/// Helper struct for converting data between Alacritty's cursor points, and displayed cursor points.
struct DisplayCursor {
    line: i32,
    col: usize,
}

impl DisplayCursor {
    fn from(cursor_point: AlacPoint, display_offset: usize) -> Self {
        Self {
            line: cursor_point.line.0 + display_offset as i32,
            col: cursor_point.column.0,
        }
    }

    pub fn line(&self) -> i32 {
        self.line
    }

    pub fn col(&self) -> usize {
        self.col
    }
}

#[derive(Debug, Default)]
pub struct LayoutCell {
    pub point: AlacPoint<i32, i32>,
    text: gpui::ShapedLine,
}

impl LayoutCell {
    fn new(point: AlacPoint<i32, i32>, text: gpui::ShapedLine) -> LayoutCell {
        LayoutCell { point, text }
    }

    pub fn paint(
        &self,
        origin: Point<Pixels>,
        dimensions: &TerminalBounds,
        _visible_bounds: Bounds<Pixels>,
        window: &mut Window,
        cx: &mut App,
    ) {
        let pos = {
            let point = self.point;

            Point::new(
                (origin.x + point.column as f32 * dimensions.cell_width).floor(),
                origin.y + point.line as f32 * dimensions.line_height,
            )
        };

        self.text
            .paint(pos, dimensions.line_height, window, cx)
            .ok();
    }
}

#[derive(Clone, Debug, Default)]
pub struct LayoutRect {
    point: AlacPoint<i32, i32>,
    num_of_cells: usize,
    color: Hsla,
}

impl LayoutRect {
    fn new(point: AlacPoint<i32, i32>, num_of_cells: usize, color: Hsla) -> LayoutRect {
        LayoutRect {
            point,
            num_of_cells,
            color,
        }
    }

    fn extend(&self) -> Self {
        LayoutRect {
            point: self.point,
            num_of_cells: self.num_of_cells + 1,
            color: self.color,
        }
    }

    pub fn paint(&self, origin: Point<Pixels>, dimensions: &TerminalBounds, window: &mut Window) {
        let position = {
            let alac_point = self.point;
            point(
                (origin.x + alac_point.column as f32 * dimensions.cell_width).floor(),
                origin.y + alac_point.line as f32 * dimensions.line_height,
            )
        };
        let size = point(
            (dimensions.cell_width * self.num_of_cells as f32).ceil(),
            dimensions.line_height,
        )
        .into();

        window.paint_quad(fill(Bounds::new(position, size), self.color));
    }
}

/// The GPUI element that paints the terminal.
/// We need to keep a reference to the model for mouse events, do we need it for any other terminal stuff, or can we move that to connection?
pub struct TerminalElement {
    terminal: Entity<Terminal>,
    terminal_view: Entity<TerminalView>,
    workspace: WeakEntity<Workspace>,
    focus: FocusHandle,
    focused: bool,
    cursor_visible: bool,
    interactivity: Interactivity,
    block_below_cursor: Option<Rc<BlockProperties>>,
}

impl InteractiveElement for TerminalElement {
    fn interactivity(&mut self) -> &mut Interactivity {
        &mut self.interactivity
    }
}

impl StatefulInteractiveElement for TerminalElement {}

impl TerminalElement {
    pub fn new(
        terminal: Entity<Terminal>,
        terminal_view: Entity<TerminalView>,
        workspace: WeakEntity<Workspace>,
        focus: FocusHandle,
        focused: bool,
        cursor_visible: bool,
        block_below_cursor: Option<Rc<BlockProperties>>,
    ) -> TerminalElement {
        TerminalElement {
            terminal,
            terminal_view,
            workspace,
            focused,
            focus: focus.clone(),
            cursor_visible,
            block_below_cursor,
            interactivity: Default::default(),
        }
        .track_focus(&focus)
        .element
    }

    //Vec<Range<AlacPoint>> -> Clip out the parts of the ranges

    pub fn layout_grid(
        grid: impl Iterator<Item = IndexedCell>,
        text_style: &TextStyle,
        // terminal_theme: &TerminalStyle,
        text_system: &WindowTextSystem,
        hyperlink: Option<(HighlightStyle, &RangeInclusive<AlacPoint>)>,
        window: &Window,
        cx: &App,
    ) -> (Vec<LayoutCell>, Vec<LayoutRect>) {
        let theme = cx.theme();
        let mut cells = vec![];
        let mut rects = vec![];

        let mut cur_rect: Option<LayoutRect> = None;
        let mut cur_alac_color = None;

        let linegroups = grid.into_iter().chunk_by(|i| i.point.line);
        for (line_index, (_, line)) in linegroups.into_iter().enumerate() {
            for cell in line {
                let mut fg = cell.fg;
                let mut bg = cell.bg;
                if cell.flags.contains(Flags::INVERSE) {
                    mem::swap(&mut fg, &mut bg);
                }

                //Expand background rect range
                {
                    if matches!(bg, Named(NamedColor::Background)) {
                        //Continue to next cell, resetting variables if necessary
                        cur_alac_color = None;
                        if let Some(rect) = cur_rect {
                            rects.push(rect);
                            cur_rect = None
                        }
                    } else {
                        match cur_alac_color {
                            Some(cur_color) => {
                                if bg == cur_color {
                                    // `cur_rect` can be None if it was moved to the `rects` vec after wrapping around
                                    // from one line to the next. The variables are all set correctly but there is no current
                                    // rect, so we create one if necessary.
                                    cur_rect = cur_rect.map_or_else(
                                        || {
                                            Some(LayoutRect::new(
                                                AlacPoint::new(
                                                    line_index as i32,
                                                    cell.point.column.0 as i32,
                                                ),
                                                1,
                                                convert_color(&bg, theme),
                                            ))
                                        },
                                        |rect| Some(rect.extend()),
                                    );
                                } else {
                                    cur_alac_color = Some(bg);
                                    if cur_rect.is_some() {
                                        rects.push(cur_rect.take().unwrap());
                                    }
                                    cur_rect = Some(LayoutRect::new(
                                        AlacPoint::new(
                                            line_index as i32,
                                            cell.point.column.0 as i32,
                                        ),
                                        1,
                                        convert_color(&bg, theme),
                                    ));
                                }
                            }
                            None => {
                                cur_alac_color = Some(bg);
                                cur_rect = Some(LayoutRect::new(
                                    AlacPoint::new(line_index as i32, cell.point.column.0 as i32),
                                    1,
                                    convert_color(&bg, theme),
                                ));
                            }
                        }
                    }
                }

                //Layout current cell text
                {
                    if !is_blank(&cell) {
                        let cell_text = cell.c.to_string();
                        let cell_style =
                            TerminalElement::cell_style(&cell, fg, theme, text_style, hyperlink);

                        let layout_cell = text_system
                            .shape_line(
                                cell_text.into(),
                                text_style.font_size.to_pixels(window.rem_size()),
                                &[cell_style],
                            )
                            .unwrap();

                        cells.push(LayoutCell::new(
                            AlacPoint::new(line_index as i32, cell.point.column.0 as i32),
                            layout_cell,
                        ))
                    };
                }
            }

            if cur_rect.is_some() {
                rects.push(cur_rect.take().unwrap());
            }
        }
        (cells, rects)
    }

    /// Computes the cursor position and expected block width, may return a zero width if x_for_index returns
    /// the same position for sequential indexes. Use em_width instead
    fn shape_cursor(
        cursor_point: DisplayCursor,
        size: TerminalBounds,
        text_fragment: &ShapedLine,
    ) -> Option<(Point<Pixels>, Pixels)> {
        if cursor_point.line() < size.total_lines() as i32 {
            let cursor_width = if text_fragment.width == Pixels::ZERO {
                size.cell_width()
            } else {
                text_fragment.width
            };

            // Cursor should always surround as much of the text as possible,
            // hence when on pixel boundaries round the origin down and the width up
            Some((
                point(
                    (cursor_point.col() as f32 * size.cell_width()).floor(),
                    (cursor_point.line() as f32 * size.line_height()).floor(),
                ),
                cursor_width.ceil(),
            ))
        } else {
            None
        }
    }

    /// Converts the Alacritty cell styles to GPUI text styles and background color.
    fn cell_style(
        indexed: &IndexedCell,
        fg: terminal::alacritty_terminal::vte::ansi::Color,
        // bg: terminal::alacritty_terminal::ansi::Color,
        colors: &Theme,
        text_style: &TextStyle,
        hyperlink: Option<(HighlightStyle, &RangeInclusive<AlacPoint>)>,
    ) -> TextRun {
        let flags = indexed.cell.flags;
        let mut fg = convert_color(&fg, colors);

        // Ghostty uses (175/255) as the multiplier (~0.69), Alacritty uses 0.66, Kitty
        // uses 0.75. We're using 0.7 because it's pretty well in the middle of that.
        if flags.intersects(Flags::DIM) {
            fg.a *= 0.7;
        }

        let underline = (flags.intersects(Flags::ALL_UNDERLINES)
            || indexed.cell.hyperlink().is_some())
        .then(|| UnderlineStyle {
            color: Some(fg),
            thickness: Pixels::from(1.0),
            wavy: flags.contains(Flags::UNDERCURL),
        });

        let strikethrough = flags
            .intersects(Flags::STRIKEOUT)
            .then(|| StrikethroughStyle {
                color: Some(fg),
                thickness: Pixels::from(1.0),
            });

        let weight = if flags.intersects(Flags::BOLD) {
            FontWeight::BOLD
        } else {
            text_style.font_weight
        };

        let style = if flags.intersects(Flags::ITALIC) {
            FontStyle::Italic
        } else {
            FontStyle::Normal
        };

        let mut result = TextRun {
            len: indexed.c.len_utf8(),
            color: fg,
            background_color: None,
            font: Font {
                weight,
                style,
                ..text_style.font()
            },
            underline,
            strikethrough,
        };

        if let Some((style, range)) = hyperlink {
            if range.contains(&indexed.point) {
                if let Some(underline) = style.underline {
                    result.underline = Some(underline);
                }

                if let Some(color) = style.color {
                    result.color = color;
                }
            }
        }

        result
    }

    fn generic_button_handler<E>(
        connection: Entity<Terminal>,
        focus_handle: FocusHandle,
        f: impl Fn(&mut Terminal, &E, &mut Context<Terminal>),
    ) -> impl Fn(&E, &mut Window, &mut App) {
        move |event, window, cx| {
            window.focus(&focus_handle);
            connection.update(cx, |terminal, cx| {
                f(terminal, event, cx);

                cx.notify();
            })
        }
    }

    fn register_mouse_listeners(&mut self, mode: TermMode, hitbox: &Hitbox, window: &mut Window) {
        let focus = self.focus.clone();
        let terminal = self.terminal.clone();

        self.interactivity.on_mouse_down(MouseButton::Left, {
            let terminal = terminal.clone();
            let focus = focus.clone();
            move |e, window, cx| {
                window.focus(&focus);
                terminal.update(cx, |terminal, cx| {
                    terminal.mouse_down(e, cx);
                    cx.notify();
                })
            }
        });

        window.on_mouse_event({
            let terminal = self.terminal.clone();
            let hitbox = hitbox.clone();
            let focus = focus.clone();
            move |e: &MouseMoveEvent, phase, window, cx| {
                if phase != DispatchPhase::Bubble {
                    return;
                }

                if e.pressed_button.is_some() && !cx.has_active_drag() && focus.is_focused(window) {
                    let hovered = hitbox.is_hovered(window);
                    terminal.update(cx, |terminal, cx| {
                        if terminal.selection_started() || hovered {
                            terminal.mouse_drag(e, hitbox.bounds, cx);
                            cx.notify();
                        }
                    })
                }

                if hitbox.is_hovered(window) {
                    terminal.update(cx, |terminal, cx| {
                        terminal.mouse_move(e, cx);
                    })
                }
            }
        });

        self.interactivity.on_mouse_up(
            MouseButton::Left,
            TerminalElement::generic_button_handler(
                terminal.clone(),
                focus.clone(),
                move |terminal, e, cx| {
                    terminal.mouse_up(e, cx);
                },
            ),
        );
        self.interactivity.on_mouse_down(
            MouseButton::Middle,
            TerminalElement::generic_button_handler(
                terminal.clone(),
                focus.clone(),
                move |terminal, e, cx| {
                    terminal.mouse_down(e, cx);
                },
            ),
        );
        self.interactivity.on_scroll_wheel({
            let terminal_view = self.terminal_view.downgrade();
            move |e, _, cx| {
                terminal_view
                    .update(cx, |terminal_view, cx| {
                        terminal_view.scroll_wheel(e, cx);
                        cx.notify();
                    })
                    .ok();
            }
        });

        // Mouse mode handlers:
        // All mouse modes need the extra click handlers
        if mode.intersects(TermMode::MOUSE_MODE) {
            self.interactivity.on_mouse_down(
                MouseButton::Right,
                TerminalElement::generic_button_handler(
                    terminal.clone(),
                    focus.clone(),
                    move |terminal, e, cx| {
                        terminal.mouse_down(e, cx);
                    },
                ),
            );
            self.interactivity.on_mouse_up(
                MouseButton::Right,
                TerminalElement::generic_button_handler(
                    terminal.clone(),
                    focus.clone(),
                    move |terminal, e, cx| {
                        terminal.mouse_up(e, cx);
                    },
                ),
            );
            self.interactivity.on_mouse_up(
                MouseButton::Middle,
                TerminalElement::generic_button_handler(terminal, focus, move |terminal, e, cx| {
                    terminal.mouse_up(e, cx);
                }),
            );
        }
    }

    fn rem_size(&self, cx: &mut App) -> Option<Pixels> {
        let settings = ThemeSettings::get_global(cx).clone();
        let buffer_font_size = settings.buffer_font_size(cx);
        let rem_size_scale = {
            // Our default UI font size is 14px on a 16px base scale.
            // This means the default UI font size is 0.875rems.
            let default_font_size_scale = 14. / ui::BASE_REM_SIZE_IN_PX;

            // We then determine the delta between a single rem and the default font
            // size scale.
            let default_font_size_delta = 1. - default_font_size_scale;

            // Finally, we add this delta to 1rem to get the scale factor that
            // should be used to scale up the UI.
            1. + default_font_size_delta
        };

        Some(buffer_font_size * rem_size_scale)
    }
}

impl Element for TerminalElement {
    type RequestLayoutState = ();
    type PrepaintState = LayoutState;

    fn id(&self) -> Option<ElementId> {
        self.interactivity.element_id.clone()
    }

    fn request_layout(
        &mut self,
        global_id: Option<&GlobalElementId>,
        window: &mut Window,
        cx: &mut App,
    ) -> (LayoutId, Self::RequestLayoutState) {
        let layout_id =
            self.interactivity
                .request_layout(global_id, window, cx, |mut style, window, cx| {
                    style.size.width = relative(1.).into();
                    style.size.height = relative(1.).into();
                    // style.overflow = point(Overflow::Hidden, Overflow::Hidden);

                    window.request_layout(style, None, cx)
                });
        (layout_id, ())
    }

    fn prepaint(
        &mut self,
        global_id: Option<&GlobalElementId>,
        bounds: Bounds<Pixels>,
        _: &mut Self::RequestLayoutState,
        window: &mut Window,
        cx: &mut App,
    ) -> Self::PrepaintState {
        let rem_size = self.rem_size(cx);
        self.interactivity.prepaint(
            global_id,
            bounds,
            bounds.size,
            window,
            cx,
            |_, _, hitbox, window, cx| {
                let hitbox = hitbox.unwrap();
                let settings = ThemeSettings::get_global(cx).clone();

                let buffer_font_size = settings.buffer_font_size(cx);

                let terminal_settings = TerminalSettings::get_global(cx);

                let font_family = terminal_settings
                    .font_family
                    .as_ref()
                    .unwrap_or(&settings.buffer_font.family)
                    .clone();

                let font_fallbacks = terminal_settings
                    .font_fallbacks
                    .as_ref()
                    .or(settings.buffer_font.fallbacks.as_ref())
                    .cloned();

                let font_features = terminal_settings
                    .font_features
                    .as_ref()
                    .unwrap_or(&settings.buffer_font.features)
                    .clone();

                let font_weight = terminal_settings.font_weight.unwrap_or_default();

                let line_height = terminal_settings.line_height.value();
                let font_size = terminal_settings.font_size;

                let font_size =
                    font_size.map_or(buffer_font_size, |size| theme::adjusted_font_size(size, cx));

                let theme = cx.theme().clone();

                let link_style = HighlightStyle {
                    color: Some(theme.colors().link_text_hover),
                    font_weight: Some(font_weight),
                    font_style: None,
                    background_color: None,
                    underline: Some(UnderlineStyle {
                        thickness: px(1.0),
                        color: Some(theme.colors().link_text_hover),
                        wavy: false,
                    }),
                    strikethrough: None,
                    fade_out: None,
                };

                let text_style = TextStyle {
                    font_family,
                    font_features,
                    font_weight,
                    font_fallbacks,
                    font_size: font_size.into(),
                    font_style: FontStyle::Normal,
                    line_height: line_height.into(),
                    background_color: Some(theme.colors().terminal_ansi_background),
                    white_space: WhiteSpace::Normal,
                    // These are going to be overridden per-cell
                    color: theme.colors().terminal_foreground,
                    ..Default::default()
                };

                let text_system = cx.text_system();
                let player_color = theme.players().local();
                let match_color = theme.colors().search_match_background;
                let gutter;
                let dimensions = {
                    let rem_size = window.rem_size();
                    let font_pixels = text_style.font_size.to_pixels(rem_size);
                    let line_height = font_pixels * line_height.to_pixels(rem_size);
                    let font_id = cx.text_system().resolve_font(&text_style.font());

                    let cell_width = text_system
                        .advance(font_id, font_pixels, 'm')
                        .unwrap()
                        .width;
                    gutter = cell_width;

                    let mut size = bounds.size;
                    size.width -= gutter;

                    // https://github.com/zed-industries/zed/issues/2750
                    // if the terminal is one column wide, rendering 🦀
                    // causes alacritty to misbehave.
                    if size.width < cell_width * 2.0 {
                        size.width = cell_width * 2.0;
                    }

                    let mut origin = bounds.origin;
                    origin.x += gutter;

                    TerminalBounds::new(line_height, cell_width, Bounds { origin, size })
                };

                let search_matches = self.terminal.read(cx).matches.clone();

                let background_color = theme.colors().terminal_background;

                let (last_hovered_word, hover_target) = self.terminal.update(cx, |terminal, cx| {
                    terminal.set_size(dimensions);
                    terminal.sync(window, cx);

                    if window.modifiers().secondary()
                        && bounds.contains(&window.mouse_position())
                        && self.terminal_view.read(cx).hover_target_tooltip.is_some()
                    {
                        let hover_target = self.terminal_view.read(cx).hover_target_tooltip.clone();
                        let last_hovered_word = terminal.last_content.last_hovered_word.clone();
                        (last_hovered_word, hover_target)
                    } else {
                        (None, None)
                    }
                });

                let scroll_top = self.terminal_view.read(cx).scroll_top;
                let hyperlink_tooltip = hover_target.as_ref().map(|hover_target| {
                    let offset = bounds.origin + point(gutter, px(0.)) - point(px(0.), scroll_top);
                    let mut element = div()
                        .size_full()
                        .id("terminal-element")
                        .tooltip(Tooltip::text(hover_target.clone()))
                        .into_any_element();
                    element.prepaint_as_root(offset, bounds.size.into(), window, cx);
                    element
                });

                let TerminalContent {
                    cells,
                    mode,
                    display_offset,
                    cursor_char,
                    selection,
                    cursor,
                    ..
                } = &self.terminal.read(cx).last_content;
                let mode = *mode;
                let display_offset = *display_offset;

                // searches, highlights to a single range representations
                let mut relative_highlighted_ranges = Vec::new();
                for search_match in search_matches {
                    relative_highlighted_ranges.push((search_match, match_color))
                }
                if let Some(selection) = selection {
                    relative_highlighted_ranges
                        .push((selection.start..=selection.end, player_color.selection));
                }

                // then have that representation be converted to the appropriate highlight data structure

                let (cells, rects) = TerminalElement::layout_grid(
                    cells.iter().cloned(),
                    &text_style,
                    window.text_system(),
                    last_hovered_word
                        .as_ref()
                        .map(|last_hovered_word| (link_style, &last_hovered_word.word_match)),
                    window,
                    cx,
                );

                // Layout cursor. Rectangle is used for IME, so we should lay it out even
                // if we don't end up showing it.
                let cursor = if let AlacCursorShape::Hidden = cursor.shape {
                    None
                } else {
                    let cursor_point = DisplayCursor::from(cursor.point, display_offset);
                    let cursor_text = {
                        let str_trxt = cursor_char.to_string();
                        let len = str_trxt.len();
                        window
                            .text_system()
                            .shape_line(
                                str_trxt.into(),
                                text_style.font_size.to_pixels(window.rem_size()),
                                &[TextRun {
                                    len,
                                    font: text_style.font(),
                                    color: theme.colors().terminal_ansi_background,
                                    background_color: None,
                                    underline: Default::default(),
                                    strikethrough: None,
                                }],
                            )
                            .unwrap()
                    };

                    let focused = self.focused;
                    TerminalElement::shape_cursor(cursor_point, dimensions, &cursor_text).map(
                        move |(cursor_position, block_width)| {
                            let (shape, text) = match cursor.shape {
                                AlacCursorShape::Block if !focused => (CursorShape::Hollow, None),
                                AlacCursorShape::Block => (CursorShape::Block, Some(cursor_text)),
                                AlacCursorShape::Underline => (CursorShape::Underline, None),
                                AlacCursorShape::Beam => (CursorShape::Bar, None),
                                AlacCursorShape::HollowBlock => (CursorShape::Hollow, None),
                                //This case is handled in the if wrapping the whole cursor layout
                                AlacCursorShape::Hidden => unreachable!(),
                            };

                            CursorLayout::new(
                                cursor_position,
                                block_width,
                                dimensions.line_height,
                                theme.players().local().cursor,
                                shape,
                                text,
                            )
                        },
                    )
                };

                let block_below_cursor_element = if let Some(block) = &self.block_below_cursor {
                    let terminal = self.terminal.read(cx);
                    if terminal.last_content.display_offset == 0 {
                        let target_line = terminal.last_content.cursor.point.line.0 + 1;
                        let render = &block.render;
                        let mut block_cx = BlockContext {
                            window,
                            context: cx,
                            dimensions,
                        };
                        let element = render(&mut block_cx);
                        let mut element = div().occlude().child(element).into_any_element();
                        let available_space = size(
                            AvailableSpace::Definite(dimensions.width() + gutter),
                            AvailableSpace::Definite(
                                block.height as f32 * dimensions.line_height(),
                            ),
                        );
                        let origin = bounds.origin
                            + point(px(0.), target_line as f32 * dimensions.line_height())
                            - point(px(0.), scroll_top);
                        window.with_rem_size(rem_size, |window| {
                            element.prepaint_as_root(origin, available_space, window, cx);
                        });
                        Some(element)
                    } else {
                        None
                    }
                } else {
                    None
                };

                LayoutState {
                    hitbox,
                    cells,
                    cursor,
                    background_color,
                    dimensions,
                    rects,
                    relative_highlighted_ranges,
                    mode,
                    display_offset,
                    hyperlink_tooltip,
                    gutter,
                    block_below_cursor_element,
                }
            },
        )
    }

    fn paint(
        &mut self,
        global_id: Option<&GlobalElementId>,
        bounds: Bounds<Pixels>,
        _: &mut Self::RequestLayoutState,
        layout: &mut Self::PrepaintState,
        window: &mut Window,
        cx: &mut App,
    ) {
        window.with_content_mask(Some(ContentMask { bounds }), |window| {
            let scroll_top = self.terminal_view.read(cx).scroll_top;

            window.paint_quad(fill(bounds, layout.background_color));
            let origin =
                bounds.origin + Point::new(layout.gutter, px(0.)) - Point::new(px(0.), scroll_top);

            let terminal_input_handler = TerminalInputHandler {
                terminal: self.terminal.clone(),
                cursor_bounds: layout
                    .cursor
                    .as_ref()
                    .map(|cursor| cursor.bounding_rect(origin)),
                workspace: self.workspace.clone(),
            };

<<<<<<< HEAD
            self.register_mouse_listeners(origin, layout.mode, &layout.hitbox, window);
            if self.can_navigate_to_selected_word && layout.last_hovered_word.is_some() {
                window.set_cursor_style(gpui::CursorStyle::PointingHand, Some(&layout.hitbox));
=======
            self.register_mouse_listeners(layout.mode, &layout.hitbox, window);
            if window.modifiers().secondary()
                && bounds.contains(&window.mouse_position())
                && self.terminal_view.read(cx).hover_target_tooltip.is_some()
            {
                window.set_cursor_style(gpui::CursorStyle::PointingHand, &layout.hitbox);
>>>>>>> 4b153e7f
            } else {
                window.set_cursor_style(gpui::CursorStyle::IBeam, Some(&layout.hitbox));
            }

            let cursor = layout.cursor.take();
            let hyperlink_tooltip = layout.hyperlink_tooltip.take();
            let block_below_cursor_element = layout.block_below_cursor_element.take();
            self.interactivity.paint(
                global_id,
                bounds,
                Some(&layout.hitbox),
                window,
                cx,
                |_, window, cx| {
                    window.handle_input(&self.focus, terminal_input_handler, cx);

                    window.on_key_event({
                        let this = self.terminal.clone();
                        move |event: &ModifiersChangedEvent, phase, window, cx| {
                            if phase != DispatchPhase::Bubble {
                                return;
                            }

                            this.update(cx, |term, cx| {
                                term.try_modifiers_change(&event.modifiers, window, cx)
                            });
                        }
                    });

                    for rect in &layout.rects {
                        rect.paint(origin, &layout.dimensions, window);
                    }

                    for (relative_highlighted_range, color) in
                        layout.relative_highlighted_ranges.iter()
                    {
                        if let Some((start_y, highlighted_range_lines)) =
                            to_highlighted_range_lines(relative_highlighted_range, layout, origin)
                        {
                            let hr = HighlightedRange {
                                start_y,
                                line_height: layout.dimensions.line_height,
                                lines: highlighted_range_lines,
                                color: *color,
                                corner_radius: 0.15 * layout.dimensions.line_height,
                            };
                            hr.paint(bounds, window);
                        }
                    }

                    for cell in &layout.cells {
                        cell.paint(origin, &layout.dimensions, bounds, window, cx);
                    }

                    if self.cursor_visible {
                        if let Some(mut cursor) = cursor {
                            cursor.paint(origin, window, cx);
                        }
                    }

                    if let Some(mut element) = block_below_cursor_element {
                        element.paint(window, cx);
                    }

                    if let Some(mut element) = hyperlink_tooltip {
                        element.paint(window, cx);
                    }
                },
            );
        });
    }
}

impl IntoElement for TerminalElement {
    type Element = Self;

    fn into_element(self) -> Self::Element {
        self
    }
}

struct TerminalInputHandler {
    terminal: Entity<Terminal>,
    workspace: WeakEntity<Workspace>,
    cursor_bounds: Option<Bounds<Pixels>>,
}

impl InputHandler for TerminalInputHandler {
    fn selected_text_range(
        &mut self,
        _ignore_disabled_input: bool,
        _: &mut Window,
        cx: &mut App,
    ) -> Option<UTF16Selection> {
        if self
            .terminal
            .read(cx)
            .last_content
            .mode
            .contains(TermMode::ALT_SCREEN)
        {
            None
        } else {
            Some(UTF16Selection {
                range: 0..0,
                reversed: false,
            })
        }
    }

    fn marked_text_range(&mut self, _: &mut Window, _: &mut App) -> Option<std::ops::Range<usize>> {
        None
    }

    fn text_for_range(
        &mut self,
        _: std::ops::Range<usize>,
        _: &mut Option<std::ops::Range<usize>>,
        _: &mut Window,
        _: &mut App,
    ) -> Option<String> {
        None
    }

    fn replace_text_in_range(
        &mut self,
        _replacement_range: Option<std::ops::Range<usize>>,
        text: &str,
        window: &mut Window,
        cx: &mut App,
    ) {
        self.terminal.update(cx, |terminal, _| {
            terminal.input(text.into());
        });

        self.workspace
            .update(cx, |this, cx| {
                window.invalidate_character_coordinates();
                let project = this.project().read(cx);
                let telemetry = project.client().telemetry().clone();
                telemetry.log_edit_event("terminal", project.is_via_ssh());
            })
            .ok();
    }

    fn replace_and_mark_text_in_range(
        &mut self,
        _range_utf16: Option<std::ops::Range<usize>>,
        _new_text: &str,
        _new_selected_range: Option<std::ops::Range<usize>>,
        _window: &mut Window,
        _cx: &mut App,
    ) {
    }

    fn unmark_text(&mut self, _window: &mut Window, _cx: &mut App) {}

    fn bounds_for_range(
        &mut self,
        _range_utf16: std::ops::Range<usize>,
        _window: &mut Window,
        _cx: &mut App,
    ) -> Option<Bounds<Pixels>> {
        self.cursor_bounds
    }

    fn apple_press_and_hold_enabled(&mut self) -> bool {
        false
    }

    fn character_index_for_point(
        &mut self,
        _point: Point<Pixels>,
        _window: &mut Window,
        _cx: &mut App,
    ) -> Option<usize> {
        None
    }
}

pub fn is_blank(cell: &IndexedCell) -> bool {
    if cell.c != ' ' {
        return false;
    }

    if cell.bg != AnsiColor::Named(NamedColor::Background) {
        return false;
    }

    if cell.hyperlink().is_some() {
        return false;
    }

    if cell
        .flags
        .intersects(Flags::ALL_UNDERLINES | Flags::INVERSE | Flags::STRIKEOUT)
    {
        return false;
    }

    true
}

fn to_highlighted_range_lines(
    range: &RangeInclusive<AlacPoint>,
    layout: &LayoutState,
    origin: Point<Pixels>,
) -> Option<(Pixels, Vec<HighlightedRangeLine>)> {
    // Step 1. Normalize the points to be viewport relative.
    // When display_offset = 1, here's how the grid is arranged:
    //-2,0 -2,1...
    //--- Viewport top
    //-1,0 -1,1...
    //--------- Terminal Top
    // 0,0  0,1...
    // 1,0  1,1...
    //--- Viewport Bottom
    // 2,0  2,1...
    //--------- Terminal Bottom

    // Normalize to viewport relative, from terminal relative.
    // lines are i32s, which are negative above the top left corner of the terminal
    // If the user has scrolled, we use the display_offset to tell us which offset
    // of the grid data we should be looking at. But for the rendering step, we don't
    // want negatives. We want things relative to the 'viewport' (the area of the grid
    // which is currently shown according to the display offset)
    let unclamped_start = AlacPoint::new(
        range.start().line + layout.display_offset,
        range.start().column,
    );
    let unclamped_end =
        AlacPoint::new(range.end().line + layout.display_offset, range.end().column);

    // Step 2. Clamp range to viewport, and return None if it doesn't overlap
    if unclamped_end.line.0 < 0 || unclamped_start.line.0 > layout.dimensions.num_lines() as i32 {
        return None;
    }

    let clamped_start_line = unclamped_start.line.0.max(0) as usize;
    let clamped_end_line = unclamped_end
        .line
        .0
        .min(layout.dimensions.num_lines() as i32) as usize;
    //Convert the start of the range to pixels
    let start_y = origin.y + clamped_start_line as f32 * layout.dimensions.line_height;

    // Step 3. Expand ranges that cross lines into a collection of single-line ranges.
    //  (also convert to pixels)
    let mut highlighted_range_lines = Vec::new();
    for line in clamped_start_line..=clamped_end_line {
        let mut line_start = 0;
        let mut line_end = layout.dimensions.columns();

        if line == clamped_start_line {
            line_start = unclamped_start.column.0;
        }
        if line == clamped_end_line {
            line_end = unclamped_end.column.0 + 1; // +1 for inclusive
        }

        highlighted_range_lines.push(HighlightedRangeLine {
            start_x: origin.x + line_start as f32 * layout.dimensions.cell_width,
            end_x: origin.x + line_end as f32 * layout.dimensions.cell_width,
        });
    }

    Some((start_y, highlighted_range_lines))
}

/// Converts a 2, 8, or 24 bit color ANSI color to the GPUI equivalent.
pub fn convert_color(fg: &terminal::alacritty_terminal::vte::ansi::Color, theme: &Theme) -> Hsla {
    let colors = theme.colors();
    match fg {
        // Named and theme defined colors
        terminal::alacritty_terminal::vte::ansi::Color::Named(n) => match n {
            NamedColor::Black => colors.terminal_ansi_black,
            NamedColor::Red => colors.terminal_ansi_red,
            NamedColor::Green => colors.terminal_ansi_green,
            NamedColor::Yellow => colors.terminal_ansi_yellow,
            NamedColor::Blue => colors.terminal_ansi_blue,
            NamedColor::Magenta => colors.terminal_ansi_magenta,
            NamedColor::Cyan => colors.terminal_ansi_cyan,
            NamedColor::White => colors.terminal_ansi_white,
            NamedColor::BrightBlack => colors.terminal_ansi_bright_black,
            NamedColor::BrightRed => colors.terminal_ansi_bright_red,
            NamedColor::BrightGreen => colors.terminal_ansi_bright_green,
            NamedColor::BrightYellow => colors.terminal_ansi_bright_yellow,
            NamedColor::BrightBlue => colors.terminal_ansi_bright_blue,
            NamedColor::BrightMagenta => colors.terminal_ansi_bright_magenta,
            NamedColor::BrightCyan => colors.terminal_ansi_bright_cyan,
            NamedColor::BrightWhite => colors.terminal_ansi_bright_white,
            NamedColor::Foreground => colors.terminal_foreground,
            NamedColor::Background => colors.terminal_ansi_background,
            NamedColor::Cursor => theme.players().local().cursor,
            NamedColor::DimBlack => colors.terminal_ansi_dim_black,
            NamedColor::DimRed => colors.terminal_ansi_dim_red,
            NamedColor::DimGreen => colors.terminal_ansi_dim_green,
            NamedColor::DimYellow => colors.terminal_ansi_dim_yellow,
            NamedColor::DimBlue => colors.terminal_ansi_dim_blue,
            NamedColor::DimMagenta => colors.terminal_ansi_dim_magenta,
            NamedColor::DimCyan => colors.terminal_ansi_dim_cyan,
            NamedColor::DimWhite => colors.terminal_ansi_dim_white,
            NamedColor::BrightForeground => colors.terminal_bright_foreground,
            NamedColor::DimForeground => colors.terminal_dim_foreground,
        },
        // 'True' colors
        terminal::alacritty_terminal::vte::ansi::Color::Spec(rgb) => {
            terminal::rgba_color(rgb.r, rgb.g, rgb.b)
        }
        // 8 bit, indexed colors
        terminal::alacritty_terminal::vte::ansi::Color::Indexed(i) => {
            terminal::get_color_at_index(*i as usize, theme)
        }
    }
}<|MERGE_RESOLUTION|>--- conflicted
+++ resolved
@@ -880,18 +880,12 @@
                 workspace: self.workspace.clone(),
             };
 
-<<<<<<< HEAD
-            self.register_mouse_listeners(origin, layout.mode, &layout.hitbox, window);
-            if self.can_navigate_to_selected_word && layout.last_hovered_word.is_some() {
-                window.set_cursor_style(gpui::CursorStyle::PointingHand, Some(&layout.hitbox));
-=======
             self.register_mouse_listeners(layout.mode, &layout.hitbox, window);
             if window.modifiers().secondary()
                 && bounds.contains(&window.mouse_position())
                 && self.terminal_view.read(cx).hover_target_tooltip.is_some()
             {
-                window.set_cursor_style(gpui::CursorStyle::PointingHand, &layout.hitbox);
->>>>>>> 4b153e7f
+                window.set_cursor_style(gpui::CursorStyle::PointingHand, Some(&layout.hitbox));
             } else {
                 window.set_cursor_style(gpui::CursorStyle::IBeam, Some(&layout.hitbox));
             }
