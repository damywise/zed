--- conflicted
+++ resolved
@@ -7,12 +7,8 @@
 mod semantic_index_tests;
 
 use crate::semantic_index_settings::SemanticIndexSettings;
-<<<<<<< HEAD
 use ai::embedding::{Embedding, EmbeddingProvider};
 use ai::providers::open_ai::OpenAIEmbeddingProvider;
-=======
-use ai::embedding::{Embedding, EmbeddingProvider, OpenAIEmbeddings};
->>>>>>> 90f65ec9
 use anyhow::{anyhow, Result};
 use collections::{BTreeMap, HashMap, HashSet};
 use db::VectorDatabase;
@@ -93,11 +89,7 @@
         let semantic_index = SemanticIndex::new(
             fs,
             db_file_path,
-<<<<<<< HEAD
             Arc::new(OpenAIEmbeddingProvider::new(http_client, cx.background())),
-=======
-            Arc::new(OpenAIEmbeddings::new(http_client, cx.background())),
->>>>>>> 90f65ec9
             language_registry,
             cx.clone(),
         )
