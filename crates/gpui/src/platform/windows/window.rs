--- conflicted
+++ resolved
@@ -1299,17 +1299,8 @@
             size: Default::default(),
             transparent,
         };
-<<<<<<< HEAD
-        BladeRenderer::new(context, &raw, config).inspect_err(|err| {
-            show_error(
-                "Error: Zed failed to initialize BladeRenderer",
-                err.to_string(),
-            )
-        })
-=======
         BladeRenderer::new(context, &raw, config)
             .inspect_err(|err| show_error("Failed to initialize BladeRenderer", err.to_string()))
->>>>>>> 7c4da373
     }
 
     struct RawWindow {
