--- conflicted
+++ resolved
@@ -672,12 +672,8 @@
     #[cfg(feature = "screen-capture")]
     fn screen_capture_sources(
         &self,
-<<<<<<< HEAD
-    ) -> oneshot::Receiver<anyhow::Result<Vec<Rc<dyn ScreenCaptureSource>>>> {
-=======
-    ) -> futures::channel::oneshot::Receiver<anyhow::Result<Vec<Box<dyn crate::ScreenCaptureSource>>>>
+    ) -> futures::channel::oneshot::Receiver<anyhow::Result<Vec<Rc<dyn crate::ScreenCaptureSource>>>>
     {
->>>>>>> cdb7564d
         // TODO: Get screen capture working on wayland. Be sure to try window resizing as that may
         // be tricky.
         //
