use std::{
    env,
    path::{Path, PathBuf},
    process::Command,
    rc::Rc,
    sync::Arc,
};
#[cfg(any(feature = "wayland", feature = "x11"))]
use std::{
    ffi::OsString,
    fs::File,
    io::Read as _,
    os::fd::{AsFd, AsRawFd, FromRawFd},
    time::Duration,
};

use anyhow::{Context as _, anyhow};
use async_task::Runnable;
use calloop::{LoopSignal, channel::Channel};
use futures::channel::oneshot;
use util::ResultExt as _;
#[cfg(any(feature = "wayland", feature = "x11"))]
use xkbcommon::xkb::{self, Keycode, Keysym, State};

use crate::{
    Action, AnyWindowHandle, BackgroundExecutor, ClipboardItem, CursorStyle, DisplayId,
    ForegroundExecutor, Keymap, LinuxDispatcher, Menu, MenuItem, OwnedMenu, PathPromptOptions,
    Pixels, Platform, PlatformDisplay, PlatformKeyboardLayout, PlatformTextSystem, PlatformWindow,
    Point, Result, Task, WindowAppearance, WindowParams, px,
};

#[cfg(any(feature = "wayland", feature = "x11"))]
pub(crate) const SCROLL_LINES: f32 = 3.0;

// Values match the defaults on GTK.
// Taken from https://github.com/GNOME/gtk/blob/main/gtk/gtksettings.c#L320
#[cfg(any(feature = "wayland", feature = "x11"))]
pub(crate) const DOUBLE_CLICK_INTERVAL: Duration = Duration::from_millis(400);
pub(crate) const DOUBLE_CLICK_DISTANCE: Pixels = px(5.0);
pub(crate) const KEYRING_LABEL: &str = "zed-github-account";

#[cfg(any(feature = "wayland", feature = "x11"))]
const FILE_PICKER_PORTAL_MISSING: &str =
    "Couldn't open file picker due to missing xdg-desktop-portal implementation.";

pub trait LinuxClient {
    fn compositor_name(&self) -> &'static str;
    fn with_common<R>(&self, f: impl FnOnce(&mut LinuxCommon) -> R) -> R;
    fn keyboard_layout(&self) -> Box<dyn PlatformKeyboardLayout>;
    fn displays(&self) -> Vec<Rc<dyn PlatformDisplay>>;
    #[allow(unused)]
    fn display(&self, id: DisplayId) -> Option<Rc<dyn PlatformDisplay>>;
    fn primary_display(&self) -> Option<Rc<dyn PlatformDisplay>>;
    #[cfg(feature = "screen-capture")]
    fn is_screen_capture_supported(&self) -> bool;
<<<<<<< HEAD
    fn screen_capture_sources(&self)
    -> oneshot::Receiver<Result<Vec<Rc<dyn ScreenCaptureSource>>>>;
=======
    #[cfg(feature = "screen-capture")]
    fn screen_capture_sources(
        &self,
    ) -> oneshot::Receiver<Result<Vec<Box<dyn crate::ScreenCaptureSource>>>>;
>>>>>>> cdb7564d

    fn open_window(
        &self,
        handle: AnyWindowHandle,
        options: WindowParams,
    ) -> anyhow::Result<Box<dyn PlatformWindow>>;
    fn set_cursor_style(&self, style: CursorStyle);
    fn open_uri(&self, uri: &str);
    fn reveal_path(&self, path: PathBuf);
    fn write_to_primary(&self, item: ClipboardItem);
    fn write_to_clipboard(&self, item: ClipboardItem);
    fn read_from_primary(&self) -> Option<ClipboardItem>;
    fn read_from_clipboard(&self) -> Option<ClipboardItem>;
    fn active_window(&self) -> Option<AnyWindowHandle>;
    fn window_stack(&self) -> Option<Vec<AnyWindowHandle>>;
    fn run(&self);
}

#[derive(Default)]
pub(crate) struct PlatformHandlers {
    pub(crate) open_urls: Option<Box<dyn FnMut(Vec<String>)>>,
    pub(crate) quit: Option<Box<dyn FnMut()>>,
    pub(crate) reopen: Option<Box<dyn FnMut()>>,
    pub(crate) app_menu_action: Option<Box<dyn FnMut(&dyn Action)>>,
    pub(crate) will_open_app_menu: Option<Box<dyn FnMut()>>,
    pub(crate) validate_app_menu_command: Option<Box<dyn FnMut(&dyn Action) -> bool>>,
    pub(crate) keyboard_layout_change: Option<Box<dyn FnMut()>>,
}

pub(crate) struct LinuxCommon {
    pub(crate) background_executor: BackgroundExecutor,
    pub(crate) foreground_executor: ForegroundExecutor,
    pub(crate) text_system: Arc<dyn PlatformTextSystem>,
    pub(crate) appearance: WindowAppearance,
    pub(crate) auto_hide_scrollbars: bool,
    pub(crate) callbacks: PlatformHandlers,
    pub(crate) signal: LoopSignal,
    pub(crate) menus: Vec<OwnedMenu>,
}

impl LinuxCommon {
    pub fn new(signal: LoopSignal) -> (Self, Channel<Runnable>) {
        let (main_sender, main_receiver) = calloop::channel::channel::<Runnable>();

        #[cfg(any(feature = "wayland", feature = "x11"))]
        let text_system = Arc::new(crate::CosmicTextSystem::new());
        #[cfg(not(any(feature = "wayland", feature = "x11")))]
        let text_system = Arc::new(crate::NoopTextSystem::new());

        let callbacks = PlatformHandlers::default();

        let dispatcher = Arc::new(LinuxDispatcher::new(main_sender.clone()));

        let background_executor = BackgroundExecutor::new(dispatcher.clone());

        let common = LinuxCommon {
            background_executor,
            foreground_executor: ForegroundExecutor::new(dispatcher.clone()),
            text_system,
            appearance: WindowAppearance::Light,
            auto_hide_scrollbars: false,
            callbacks,
            signal,
            menus: Vec::new(),
        };

        (common, main_receiver)
    }
}

impl<P: LinuxClient + 'static> Platform for P {
    fn background_executor(&self) -> BackgroundExecutor {
        self.with_common(|common| common.background_executor.clone())
    }

    fn foreground_executor(&self) -> ForegroundExecutor {
        self.with_common(|common| common.foreground_executor.clone())
    }

    fn text_system(&self) -> Arc<dyn PlatformTextSystem> {
        self.with_common(|common| common.text_system.clone())
    }

    fn keyboard_layout(&self) -> Box<dyn PlatformKeyboardLayout> {
        self.keyboard_layout()
    }

    fn on_keyboard_layout_change(&self, callback: Box<dyn FnMut()>) {
        self.with_common(|common| common.callbacks.keyboard_layout_change = Some(callback));
    }

    fn run(&self, on_finish_launching: Box<dyn FnOnce()>) {
        on_finish_launching();

        LinuxClient::run(self);

        let quit = self.with_common(|common| common.callbacks.quit.take());
        if let Some(mut fun) = quit {
            fun();
        }
    }

    fn quit(&self) {
        self.with_common(|common| common.signal.stop());
    }

    fn compositor_name(&self) -> &'static str {
        self.compositor_name()
    }

    fn restart(&self, binary_path: Option<PathBuf>) {
        use std::os::unix::process::CommandExt as _;

        // get the process id of the current process
        let app_pid = std::process::id().to_string();
        // get the path to the executable
        let app_path = if let Some(path) = binary_path {
            path
        } else {
            match self.app_path() {
                Ok(path) => path,
                Err(err) => {
                    log::error!("Failed to get app path: {:?}", err);
                    return;
                }
            }
        };

        log::info!("Restarting process, using app path: {:?}", app_path);

        // Script to wait for the current process to exit and then restart the app.
        let script = format!(
            r#"
            while kill -0 {pid} 2>/dev/null; do
                sleep 0.1
            done

            {app_path}
            "#,
            pid = app_pid,
            app_path = app_path.display()
        );

        // execute the script using /bin/bash
        let restart_process = Command::new("/bin/bash")
            .arg("-c")
            .arg(script)
            .process_group(0)
            .spawn();

        match restart_process {
            Ok(_) => self.quit(),
            Err(e) => log::error!("failed to spawn restart script: {:?}", e),
        }
    }

    fn activate(&self, _ignoring_other_apps: bool) {
        log::info!("activate is not implemented on Linux, ignoring the call")
    }

    fn hide(&self) {
        log::info!("hide is not implemented on Linux, ignoring the call")
    }

    fn hide_other_apps(&self) {
        log::info!("hide_other_apps is not implemented on Linux, ignoring the call")
    }

    fn unhide_other_apps(&self) {
        log::info!("unhide_other_apps is not implemented on Linux, ignoring the call")
    }

    fn primary_display(&self) -> Option<Rc<dyn PlatformDisplay>> {
        self.primary_display()
    }

    fn displays(&self) -> Vec<Rc<dyn PlatformDisplay>> {
        self.displays()
    }

    #[cfg(feature = "screen-capture")]
    fn is_screen_capture_supported(&self) -> bool {
        self.is_screen_capture_supported()
    }

    #[cfg(feature = "screen-capture")]
    fn screen_capture_sources(
        &self,
<<<<<<< HEAD
    ) -> oneshot::Receiver<Result<Vec<Rc<dyn ScreenCaptureSource>>>> {
=======
    ) -> oneshot::Receiver<Result<Vec<Box<dyn crate::ScreenCaptureSource>>>> {
>>>>>>> cdb7564d
        self.screen_capture_sources()
    }

    fn active_window(&self) -> Option<AnyWindowHandle> {
        self.active_window()
    }

    fn window_stack(&self) -> Option<Vec<AnyWindowHandle>> {
        self.window_stack()
    }

    fn open_window(
        &self,
        handle: AnyWindowHandle,
        options: WindowParams,
    ) -> anyhow::Result<Box<dyn PlatformWindow>> {
        self.open_window(handle, options)
    }

    fn open_url(&self, url: &str) {
        self.open_uri(url);
    }

    fn on_open_urls(&self, callback: Box<dyn FnMut(Vec<String>)>) {
        self.with_common(|common| common.callbacks.open_urls = Some(callback));
    }

    fn prompt_for_paths(
        &self,
        options: PathPromptOptions,
    ) -> oneshot::Receiver<Result<Option<Vec<PathBuf>>>> {
        let (done_tx, done_rx) = oneshot::channel();

        #[cfg(not(any(feature = "wayland", feature = "x11")))]
        let _ = (done_tx.send(Ok(None)), options);

        #[cfg(any(feature = "wayland", feature = "x11"))]
        self.foreground_executor()
            .spawn(async move {
                let title = if options.directories {
                    "Open Folder"
                } else {
                    "Open File"
                };

                let request = match ashpd::desktop::file_chooser::OpenFileRequest::default()
                    .modal(true)
                    .title(title)
                    .multiple(options.multiple)
                    .directory(options.directories)
                    .send()
                    .await
                {
                    Ok(request) => request,
                    Err(err) => {
                        let result = match err {
                            ashpd::Error::PortalNotFound(_) => anyhow!(FILE_PICKER_PORTAL_MISSING),
                            err => err.into(),
                        };
                        let _ = done_tx.send(Err(result));
                        return;
                    }
                };

                let result = match request.response() {
                    Ok(response) => Ok(Some(
                        response
                            .uris()
                            .iter()
                            .filter_map(|uri| uri.to_file_path().ok())
                            .collect::<Vec<_>>(),
                    )),
                    Err(ashpd::Error::Response(_)) => Ok(None),
                    Err(e) => Err(e.into()),
                };
                let _ = done_tx.send(result);
            })
            .detach();
        done_rx
    }

    fn prompt_for_new_path(&self, directory: &Path) -> oneshot::Receiver<Result<Option<PathBuf>>> {
        let (done_tx, done_rx) = oneshot::channel();

        #[cfg(not(any(feature = "wayland", feature = "x11")))]
        let _ = (done_tx.send(Ok(None)), directory);

        #[cfg(any(feature = "wayland", feature = "x11"))]
        self.foreground_executor()
            .spawn({
                let directory = directory.to_owned();

                async move {
                    let request = match ashpd::desktop::file_chooser::SaveFileRequest::default()
                        .modal(true)
                        .title("Save File")
                        .current_folder(directory)
                        .expect("pathbuf should not be nul terminated")
                        .send()
                        .await
                    {
                        Ok(request) => request,
                        Err(err) => {
                            let result = match err {
                                ashpd::Error::PortalNotFound(_) => {
                                    anyhow!(FILE_PICKER_PORTAL_MISSING)
                                }
                                err => err.into(),
                            };
                            let _ = done_tx.send(Err(result));
                            return;
                        }
                    };

                    let result = match request.response() {
                        Ok(response) => Ok(response
                            .uris()
                            .first()
                            .and_then(|uri| uri.to_file_path().ok())),
                        Err(ashpd::Error::Response(_)) => Ok(None),
                        Err(e) => Err(e.into()),
                    };
                    let _ = done_tx.send(result);
                }
            })
            .detach();

        done_rx
    }

    fn can_select_mixed_files_and_dirs(&self) -> bool {
        // org.freedesktop.portal.FileChooser only supports "pick files" and "pick directories".
        false
    }

    fn reveal_path(&self, path: &Path) {
        self.reveal_path(path.to_owned());
    }

    fn open_with_system(&self, path: &Path) {
        let path = path.to_owned();
        self.background_executor()
            .spawn(async move {
                let _ = std::process::Command::new("xdg-open")
                    .arg(path)
                    .spawn()
                    .context("invoking xdg-open")
                    .log_err();
            })
            .detach();
    }

    fn on_quit(&self, callback: Box<dyn FnMut()>) {
        self.with_common(|common| {
            common.callbacks.quit = Some(callback);
        });
    }

    fn on_reopen(&self, callback: Box<dyn FnMut()>) {
        self.with_common(|common| {
            common.callbacks.reopen = Some(callback);
        });
    }

    fn on_app_menu_action(&self, callback: Box<dyn FnMut(&dyn Action)>) {
        self.with_common(|common| {
            common.callbacks.app_menu_action = Some(callback);
        });
    }

    fn on_will_open_app_menu(&self, callback: Box<dyn FnMut()>) {
        self.with_common(|common| {
            common.callbacks.will_open_app_menu = Some(callback);
        });
    }

    fn on_validate_app_menu_command(&self, callback: Box<dyn FnMut(&dyn Action) -> bool>) {
        self.with_common(|common| {
            common.callbacks.validate_app_menu_command = Some(callback);
        });
    }

    fn app_path(&self) -> Result<PathBuf> {
        // get the path of the executable of the current process
        let app_path = env::current_exe()?;
        return Ok(app_path);
    }

    fn set_menus(&self, menus: Vec<Menu>, _keymap: &Keymap) {
        self.with_common(|common| {
            common.menus = menus.into_iter().map(|menu| menu.owned()).collect();
        })
    }

    fn get_menus(&self) -> Option<Vec<OwnedMenu>> {
        self.with_common(|common| Some(common.menus.clone()))
    }

    fn set_dock_menu(&self, _menu: Vec<MenuItem>, _keymap: &Keymap) {
        // todo(linux)
    }

    fn path_for_auxiliary_executable(&self, _name: &str) -> Result<PathBuf> {
        Err(anyhow::Error::msg(
            "Platform<LinuxPlatform>::path_for_auxiliary_executable is not implemented yet",
        ))
    }

    fn set_cursor_style(&self, style: CursorStyle) {
        self.set_cursor_style(style)
    }

    fn should_auto_hide_scrollbars(&self) -> bool {
        self.with_common(|common| common.auto_hide_scrollbars)
    }

    fn write_credentials(&self, url: &str, username: &str, password: &[u8]) -> Task<Result<()>> {
        let url = url.to_string();
        let username = username.to_string();
        let password = password.to_vec();
        self.background_executor().spawn(async move {
            let keyring = oo7::Keyring::new().await?;
            keyring.unlock().await?;
            keyring
                .create_item(
                    KEYRING_LABEL,
                    &vec![("url", &url), ("username", &username)],
                    password,
                    true,
                )
                .await?;
            Ok(())
        })
    }

    fn read_credentials(&self, url: &str) -> Task<Result<Option<(String, Vec<u8>)>>> {
        let url = url.to_string();
        self.background_executor().spawn(async move {
            let keyring = oo7::Keyring::new().await?;
            keyring.unlock().await?;

            let items = keyring.search_items(&vec![("url", &url)]).await?;

            for item in items.into_iter() {
                if item.label().await.is_ok_and(|label| label == KEYRING_LABEL) {
                    let attributes = item.attributes().await?;
                    let username = attributes
                        .get("username")
                        .context("Cannot find username in stored credentials")?;
                    item.unlock().await?;
                    let secret = item.secret().await?;

                    // we lose the zeroizing capabilities at this boundary,
                    // a current limitation GPUI's credentials api
                    return Ok(Some((username.to_string(), secret.to_vec())));
                } else {
                    continue;
                }
            }
            Ok(None)
        })
    }

    fn delete_credentials(&self, url: &str) -> Task<Result<()>> {
        let url = url.to_string();
        self.background_executor().spawn(async move {
            let keyring = oo7::Keyring::new().await?;
            keyring.unlock().await?;

            let items = keyring.search_items(&vec![("url", &url)]).await?;

            for item in items.into_iter() {
                if item.label().await.is_ok_and(|label| label == KEYRING_LABEL) {
                    item.delete().await?;
                    return Ok(());
                }
            }

            Ok(())
        })
    }

    fn window_appearance(&self) -> WindowAppearance {
        self.with_common(|common| common.appearance)
    }

    fn register_url_scheme(&self, _: &str) -> Task<anyhow::Result<()>> {
        Task::ready(Err(anyhow!("register_url_scheme unimplemented")))
    }

    fn write_to_primary(&self, item: ClipboardItem) {
        self.write_to_primary(item)
    }

    fn write_to_clipboard(&self, item: ClipboardItem) {
        self.write_to_clipboard(item)
    }

    fn read_from_primary(&self) -> Option<ClipboardItem> {
        self.read_from_primary()
    }

    fn read_from_clipboard(&self) -> Option<ClipboardItem> {
        self.read_from_clipboard()
    }

    fn add_recent_document(&self, _path: &Path) {}
}

#[cfg(any(feature = "wayland", feature = "x11"))]
pub(super) fn open_uri_internal(
    executor: BackgroundExecutor,
    uri: &str,
    activation_token: Option<String>,
) {
    if let Some(uri) = ashpd::url::Url::parse(uri).log_err() {
        executor
            .spawn(async move {
                match ashpd::desktop::open_uri::OpenFileRequest::default()
                    .activation_token(activation_token.clone().map(ashpd::ActivationToken::from))
                    .send_uri(&uri)
                    .await
                {
                    Ok(_) => return,
                    Err(e) => log::error!("Failed to open with dbus: {}", e),
                }

                for mut command in open::commands(uri.to_string()) {
                    if let Some(token) = activation_token.as_ref() {
                        command.env("XDG_ACTIVATION_TOKEN", token);
                    }
                    match command.spawn() {
                        Ok(_) => return,
                        Err(e) => {
                            log::error!("Failed to open with {:?}: {}", command.get_program(), e)
                        }
                    }
                }
            })
            .detach();
    }
}

#[cfg(any(feature = "x11", feature = "wayland"))]
pub(super) fn reveal_path_internal(
    executor: BackgroundExecutor,
    path: PathBuf,
    activation_token: Option<String>,
) {
    executor
        .spawn(async move {
            if let Some(dir) = File::open(path.clone()).log_err() {
                match ashpd::desktop::open_uri::OpenDirectoryRequest::default()
                    .activation_token(activation_token.map(ashpd::ActivationToken::from))
                    .send(&dir.as_fd())
                    .await
                {
                    Ok(_) => return,
                    Err(e) => log::error!("Failed to open with dbus: {}", e),
                }
                if path.is_dir() {
                    open::that_detached(path).log_err();
                } else {
                    open::that_detached(path.parent().unwrap_or(Path::new(""))).log_err();
                }
            }
        })
        .detach();
}

#[allow(unused)]
pub(super) fn is_within_click_distance(a: Point<Pixels>, b: Point<Pixels>) -> bool {
    let diff = a - b;
    diff.x.abs() <= DOUBLE_CLICK_DISTANCE && diff.y.abs() <= DOUBLE_CLICK_DISTANCE
}

#[cfg(any(feature = "wayland", feature = "x11"))]
pub(super) fn get_xkb_compose_state(cx: &xkb::Context) -> Option<xkb::compose::State> {
    let mut locales = Vec::default();
    if let Some(locale) = env::var_os("LC_CTYPE") {
        locales.push(locale);
    }
    locales.push(OsString::from("C"));
    let mut state: Option<xkb::compose::State> = None;
    for locale in locales {
        if let Ok(table) =
            xkb::compose::Table::new_from_locale(&cx, &locale, xkb::compose::COMPILE_NO_FLAGS)
        {
            state = Some(xkb::compose::State::new(
                &table,
                xkb::compose::STATE_NO_FLAGS,
            ));
            break;
        }
    }
    state
}

#[cfg(any(feature = "wayland", feature = "x11"))]
pub(super) unsafe fn read_fd(mut fd: filedescriptor::FileDescriptor) -> Result<Vec<u8>> {
    let mut file = unsafe { File::from_raw_fd(fd.as_raw_fd()) };
    let mut buffer = Vec::new();
    file.read_to_end(&mut buffer)?;
    Ok(buffer)
}

#[cfg(any(feature = "wayland", feature = "x11"))]
pub(super) const DEFAULT_CURSOR_ICON_NAME: &str = "left_ptr";

impl CursorStyle {
    #[cfg(any(feature = "wayland", feature = "x11"))]
    pub(super) fn to_icon_names(&self) -> &'static [&'static str] {
        // Based on cursor names from chromium:
        // https://github.com/chromium/chromium/blob/d3069cf9c973dc3627fa75f64085c6a86c8f41bf/ui/base/cursor/cursor_factory.cc#L113
        match self {
            CursorStyle::Arrow => &[DEFAULT_CURSOR_ICON_NAME],
            CursorStyle::IBeam => &["text", "xterm"],
            CursorStyle::Crosshair => &["crosshair", "cross"],
            CursorStyle::ClosedHand => &["closedhand", "grabbing", "hand2"],
            CursorStyle::OpenHand => &["openhand", "grab", "hand1"],
            CursorStyle::PointingHand => &["pointer", "hand", "hand2"],
            CursorStyle::ResizeLeft => &["w-resize", "left_side"],
            CursorStyle::ResizeRight => &["e-resize", "right_side"],
            CursorStyle::ResizeLeftRight => &["ew-resize", "sb_h_double_arrow"],
            CursorStyle::ResizeUp => &["n-resize", "top_side"],
            CursorStyle::ResizeDown => &["s-resize", "bottom_side"],
            CursorStyle::ResizeUpDown => &["sb_v_double_arrow", "ns-resize"],
            CursorStyle::ResizeUpLeftDownRight => &["size_fdiag", "bd_double_arrow", "nwse-resize"],
            CursorStyle::ResizeUpRightDownLeft => &["size_bdiag", "nesw-resize", "fd_double_arrow"],
            CursorStyle::ResizeColumn => &["col-resize", "sb_h_double_arrow"],
            CursorStyle::ResizeRow => &["row-resize", "sb_v_double_arrow"],
            CursorStyle::IBeamCursorForVerticalLayout => &["vertical-text"],
            CursorStyle::OperationNotAllowed => &["not-allowed", "crossed_circle"],
            CursorStyle::DragLink => &["alias"],
            CursorStyle::DragCopy => &["copy"],
            CursorStyle::ContextualMenu => &["context-menu"],
            CursorStyle::None => {
                #[cfg(debug_assertions)]
                panic!("CursorStyle::None should be handled separately in the client");
                #[cfg(not(debug_assertions))]
                &[DEFAULT_CURSOR_ICON_NAME]
            }
        }
    }
}

#[cfg(any(feature = "wayland", feature = "x11"))]
pub(super) fn log_cursor_icon_warning(message: impl std::fmt::Display) {
    if let Ok(xcursor_path) = env::var("XCURSOR_PATH") {
        log::warn!(
            "{:#}\ncursor icon loading may be failing if XCURSOR_PATH environment variable is invalid. \
                    XCURSOR_PATH overrides the default icon search. Its current value is '{}'",
            message,
            xcursor_path
        );
    } else {
        log::warn!("{:#}", message);
    }
}

#[cfg(any(feature = "wayland", feature = "x11"))]
impl crate::Keystroke {
    pub(super) fn from_xkb(
        state: &State,
        mut modifiers: crate::Modifiers,
        keycode: Keycode,
    ) -> Self {
        let key_utf32 = state.key_get_utf32(keycode);
        let key_utf8 = state.key_get_utf8(keycode);
        let key_sym = state.key_get_one_sym(keycode);

        let key = match key_sym {
            Keysym::Return => "enter".to_owned(),
            Keysym::Prior => "pageup".to_owned(),
            Keysym::Next => "pagedown".to_owned(),
            Keysym::ISO_Left_Tab => "tab".to_owned(),
            Keysym::KP_Prior => "pageup".to_owned(),
            Keysym::KP_Next => "pagedown".to_owned(),
            Keysym::XF86_Back => "back".to_owned(),
            Keysym::XF86_Forward => "forward".to_owned(),
            Keysym::XF86_Cut => "cut".to_owned(),
            Keysym::XF86_Copy => "copy".to_owned(),
            Keysym::XF86_Paste => "paste".to_owned(),
            Keysym::XF86_New => "new".to_owned(),
            Keysym::XF86_Open => "open".to_owned(),
            Keysym::XF86_Save => "save".to_owned(),

            Keysym::comma => ",".to_owned(),
            Keysym::period => ".".to_owned(),
            Keysym::less => "<".to_owned(),
            Keysym::greater => ">".to_owned(),
            Keysym::slash => "/".to_owned(),
            Keysym::question => "?".to_owned(),

            Keysym::semicolon => ";".to_owned(),
            Keysym::colon => ":".to_owned(),
            Keysym::apostrophe => "'".to_owned(),
            Keysym::quotedbl => "\"".to_owned(),

            Keysym::bracketleft => "[".to_owned(),
            Keysym::braceleft => "{".to_owned(),
            Keysym::bracketright => "]".to_owned(),
            Keysym::braceright => "}".to_owned(),
            Keysym::backslash => "\\".to_owned(),
            Keysym::bar => "|".to_owned(),

            Keysym::grave => "`".to_owned(),
            Keysym::asciitilde => "~".to_owned(),
            Keysym::exclam => "!".to_owned(),
            Keysym::at => "@".to_owned(),
            Keysym::numbersign => "#".to_owned(),
            Keysym::dollar => "$".to_owned(),
            Keysym::percent => "%".to_owned(),
            Keysym::asciicircum => "^".to_owned(),
            Keysym::ampersand => "&".to_owned(),
            Keysym::asterisk => "*".to_owned(),
            Keysym::parenleft => "(".to_owned(),
            Keysym::parenright => ")".to_owned(),
            Keysym::minus => "-".to_owned(),
            Keysym::underscore => "_".to_owned(),
            Keysym::equal => "=".to_owned(),
            Keysym::plus => "+".to_owned(),

            _ => {
                let name = xkb::keysym_get_name(key_sym).to_lowercase();
                if key_sym.is_keypad_key() {
                    name.replace("kp_", "")
                } else {
                    name
                }
            }
        };

        if modifiers.shift {
            // we only include the shift for upper-case letters by convention,
            // so don't include for numbers and symbols, but do include for
            // tab/enter, etc.
            if key.chars().count() == 1 && key.to_lowercase() == key.to_uppercase() {
                modifiers.shift = false;
            }
        }

        // Ignore control characters (and DEL) for the purposes of key_char
        let key_char =
            (key_utf32 >= 32 && key_utf32 != 127 && !key_utf8.is_empty()).then_some(key_utf8);

        Self {
            modifiers,
            key,
            key_char,
        }
    }

    /**
     * Returns which symbol the dead key represents
     * <https://developer.mozilla.org/en-US/docs/Web/API/UI_Events/Keyboard_event_key_values#dead_keycodes_for_linux>
     */
    pub fn underlying_dead_key(keysym: Keysym) -> Option<String> {
        match keysym {
            Keysym::dead_grave => Some("`".to_owned()),
            Keysym::dead_acute => Some("´".to_owned()),
            Keysym::dead_circumflex => Some("^".to_owned()),
            Keysym::dead_tilde => Some("~".to_owned()),
            Keysym::dead_macron => Some("¯".to_owned()),
            Keysym::dead_breve => Some("˘".to_owned()),
            Keysym::dead_abovedot => Some("˙".to_owned()),
            Keysym::dead_diaeresis => Some("¨".to_owned()),
            Keysym::dead_abovering => Some("˚".to_owned()),
            Keysym::dead_doubleacute => Some("˝".to_owned()),
            Keysym::dead_caron => Some("ˇ".to_owned()),
            Keysym::dead_cedilla => Some("¸".to_owned()),
            Keysym::dead_ogonek => Some("˛".to_owned()),
            Keysym::dead_iota => Some("ͅ".to_owned()),
            Keysym::dead_voiced_sound => Some("゙".to_owned()),
            Keysym::dead_semivoiced_sound => Some("゚".to_owned()),
            Keysym::dead_belowdot => Some("̣̣".to_owned()),
            Keysym::dead_hook => Some("̡".to_owned()),
            Keysym::dead_horn => Some("̛".to_owned()),
            Keysym::dead_stroke => Some("̶̶".to_owned()),
            Keysym::dead_abovecomma => Some("̓̓".to_owned()),
            Keysym::dead_abovereversedcomma => Some("ʽ".to_owned()),
            Keysym::dead_doublegrave => Some("̏".to_owned()),
            Keysym::dead_belowring => Some("˳".to_owned()),
            Keysym::dead_belowmacron => Some("̱".to_owned()),
            Keysym::dead_belowcircumflex => Some("ꞈ".to_owned()),
            Keysym::dead_belowtilde => Some("̰".to_owned()),
            Keysym::dead_belowbreve => Some("̮".to_owned()),
            Keysym::dead_belowdiaeresis => Some("̤".to_owned()),
            Keysym::dead_invertedbreve => Some("̯".to_owned()),
            Keysym::dead_belowcomma => Some("̦".to_owned()),
            Keysym::dead_currency => None,
            Keysym::dead_lowline => None,
            Keysym::dead_aboveverticalline => None,
            Keysym::dead_belowverticalline => None,
            Keysym::dead_longsolidusoverlay => None,
            Keysym::dead_a => None,
            Keysym::dead_A => None,
            Keysym::dead_e => None,
            Keysym::dead_E => None,
            Keysym::dead_i => None,
            Keysym::dead_I => None,
            Keysym::dead_o => None,
            Keysym::dead_O => None,
            Keysym::dead_u => None,
            Keysym::dead_U => None,
            Keysym::dead_small_schwa => Some("ə".to_owned()),
            Keysym::dead_capital_schwa => Some("Ə".to_owned()),
            Keysym::dead_greek => None,
            _ => None,
        }
    }
}

#[cfg(any(feature = "wayland", feature = "x11"))]
impl crate::Modifiers {
    pub(super) fn from_xkb(keymap_state: &State) -> Self {
        let shift = keymap_state.mod_name_is_active(xkb::MOD_NAME_SHIFT, xkb::STATE_MODS_EFFECTIVE);
        let alt = keymap_state.mod_name_is_active(xkb::MOD_NAME_ALT, xkb::STATE_MODS_EFFECTIVE);
        let control =
            keymap_state.mod_name_is_active(xkb::MOD_NAME_CTRL, xkb::STATE_MODS_EFFECTIVE);
        let platform =
            keymap_state.mod_name_is_active(xkb::MOD_NAME_LOGO, xkb::STATE_MODS_EFFECTIVE);
        Self {
            shift,
            alt,
            control,
            platform,
            function: false,
        }
    }
}

#[cfg(any(feature = "wayland", feature = "x11"))]
impl crate::Capslock {
    pub(super) fn from_xkb(keymap_state: &State) -> Self {
        let on = keymap_state.mod_name_is_active(xkb::MOD_NAME_CAPS, xkb::STATE_MODS_EFFECTIVE);
        Self { on }
    }
}

#[cfg(test)]
mod tests {
    use super::*;
    use crate::{Point, px};

    #[test]
    fn test_is_within_click_distance() {
        let zero = Point::new(px(0.0), px(0.0));
        assert_eq!(
            is_within_click_distance(zero, Point::new(px(5.0), px(5.0))),
            true
        );
        assert_eq!(
            is_within_click_distance(zero, Point::new(px(-4.9), px(5.0))),
            true
        );
        assert_eq!(
            is_within_click_distance(Point::new(px(3.0), px(2.0)), Point::new(px(-2.0), px(-2.0))),
            true
        );
        assert_eq!(
            is_within_click_distance(zero, Point::new(px(5.0), px(5.1))),
            false
        );
    }
}<|MERGE_RESOLUTION|>--- conflicted
+++ resolved
@@ -53,15 +53,9 @@
     fn primary_display(&self) -> Option<Rc<dyn PlatformDisplay>>;
     #[cfg(feature = "screen-capture")]
     fn is_screen_capture_supported(&self) -> bool;
-<<<<<<< HEAD
+    #[cfg(feature = "screen-capture")]
     fn screen_capture_sources(&self)
-    -> oneshot::Receiver<Result<Vec<Rc<dyn ScreenCaptureSource>>>>;
-=======
-    #[cfg(feature = "screen-capture")]
-    fn screen_capture_sources(
-        &self,
-    ) -> oneshot::Receiver<Result<Vec<Box<dyn crate::ScreenCaptureSource>>>>;
->>>>>>> cdb7564d
+    -> oneshot::Receiver<Result<Vec<Rc<dyn crate::ScreenCaptureSource>>>>;
 
     fn open_window(
         &self,
@@ -250,11 +244,7 @@
     #[cfg(feature = "screen-capture")]
     fn screen_capture_sources(
         &self,
-<<<<<<< HEAD
-    ) -> oneshot::Receiver<Result<Vec<Rc<dyn ScreenCaptureSource>>>> {
-=======
-    ) -> oneshot::Receiver<Result<Vec<Box<dyn crate::ScreenCaptureSource>>>> {
->>>>>>> cdb7564d
+    ) -> oneshot::Receiver<Result<Vec<Rc<dyn crate::ScreenCaptureSource>>>> {
         self.screen_capture_sources()
     }
 
