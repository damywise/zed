mod app_menu;
mod keyboard;
mod keystroke;

#[cfg(any(target_os = "linux", target_os = "freebsd"))]
mod linux;

#[cfg(target_os = "macos")]
mod mac;

#[cfg(any(
    all(
        any(target_os = "linux", target_os = "freebsd"),
        any(feature = "x11", feature = "wayland")
    ),
    target_os = "windows",
    feature = "macos-blade"
))]
mod blade;

#[cfg(any(test, feature = "test-support"))]
mod test;

#[cfg(target_os = "windows")]
mod windows;

#[cfg(all(
    any(target_os = "linux", target_os = "freebsd"),
    any(feature = "wayland", feature = "x11"),
))]
pub(crate) mod scap_screen_capture;

use crate::{
    Action, AnyWindowHandle, App, AsyncWindowContext, BackgroundExecutor, Bounds,
    DEFAULT_WINDOW_SIZE, DevicePixels, DispatchEventResult, Font, FontId, FontMetrics, FontRun,
    ForegroundExecutor, GlyphId, GpuSpecs, ImageSource, Keymap, LineLayout, Pixels, PlatformInput,
    Point, RenderGlyphParams, RenderImage, RenderImageParams, RenderSvgParams, ScaledPixels, Scene,
    ShapedGlyph, ShapedRun, SharedString, Size, SvgRenderer, SvgSize, Task, TaskLabel, Window,
    WindowControlArea, hash, point, px, size,
};
use anyhow::Result;
use async_task::Runnable;
use futures::channel::oneshot;
use image::codecs::gif::GifDecoder;
use image::{AnimationDecoder as _, Frame};
use parking::Unparker;
use raw_window_handle::{HasDisplayHandle, HasWindowHandle};
use schemars::JsonSchema;
use seahash::SeaHasher;
use serde::{Deserialize, Serialize};
use smallvec::SmallVec;
use std::borrow::Cow;
use std::hash::{Hash, Hasher};
use std::io::Cursor;
use std::ops;
use std::time::{Duration, Instant};
use std::{
    fmt::{self, Debug},
    ops::Range,
    path::{Path, PathBuf},
    rc::Rc,
    sync::Arc,
};
use strum::EnumIter;
use uuid::Uuid;

pub use app_menu::*;
pub use keyboard::*;
pub use keystroke::*;

#[cfg(any(target_os = "linux", target_os = "freebsd"))]
pub(crate) use linux::*;
#[cfg(target_os = "macos")]
pub(crate) use mac::*;
pub use semantic_version::SemanticVersion;
#[cfg(any(test, feature = "test-support"))]
pub(crate) use test::*;
#[cfg(target_os = "windows")]
pub(crate) use windows::*;

#[cfg(any(test, feature = "test-support"))]
pub use test::{TestDispatcher, TestScreenCaptureSource};

/// Returns a background executor for the current platform.
pub fn background_executor() -> BackgroundExecutor {
    current_platform(true).background_executor()
}

#[cfg(target_os = "macos")]
pub(crate) fn current_platform(headless: bool) -> Rc<dyn Platform> {
    Rc::new(MacPlatform::new(headless))
}

#[cfg(any(target_os = "linux", target_os = "freebsd"))]
pub(crate) fn current_platform(headless: bool) -> Rc<dyn Platform> {
    #[cfg(feature = "x11")]
    use anyhow::Context as _;

    if headless {
        return Rc::new(HeadlessClient::new());
    }

    match guess_compositor() {
        #[cfg(feature = "wayland")]
        "Wayland" => Rc::new(WaylandClient::new()),

        #[cfg(feature = "x11")]
        "X11" => Rc::new(
            X11Client::new()
                .context("Failed to initialize X11 client.")
                .unwrap(),
        ),

        "Headless" => Rc::new(HeadlessClient::new()),
        _ => unreachable!(),
    }
}

/// Return which compositor we're guessing we'll use.
/// Does not attempt to connect to the given compositor
#[cfg(any(target_os = "linux", target_os = "freebsd"))]
#[inline]
pub fn guess_compositor() -> &'static str {
    if std::env::var_os("ZED_HEADLESS").is_some() {
        return "Headless";
    }

    #[cfg(feature = "wayland")]
    let wayland_display = std::env::var_os("WAYLAND_DISPLAY");
    #[cfg(not(feature = "wayland"))]
    let wayland_display: Option<std::ffi::OsString> = None;

    #[cfg(feature = "x11")]
    let x11_display = std::env::var_os("DISPLAY");
    #[cfg(not(feature = "x11"))]
    let x11_display: Option<std::ffi::OsString> = None;

    let use_wayland = wayland_display.is_some_and(|display| !display.is_empty());
    let use_x11 = x11_display.is_some_and(|display| !display.is_empty());

    if use_wayland {
        "Wayland"
    } else if use_x11 {
        "X11"
    } else {
        "Headless"
    }
}

#[cfg(target_os = "windows")]
pub(crate) fn current_platform(_headless: bool) -> Rc<dyn Platform> {
    Rc::new(
        WindowsPlatform::new()
<<<<<<< HEAD
            .inspect_err(|err| show_error("Error: Zed failed to launch", err.to_string()))
=======
            .inspect_err(|err| show_error("Failed to launch", err.to_string()))
>>>>>>> 7c4da373
            .unwrap(),
    )
}

pub(crate) trait Platform: 'static {
    fn background_executor(&self) -> BackgroundExecutor;
    fn foreground_executor(&self) -> ForegroundExecutor;
    fn text_system(&self) -> Arc<dyn PlatformTextSystem>;

    fn run(&self, on_finish_launching: Box<dyn 'static + FnOnce()>);
    fn quit(&self);
    fn restart(&self, binary_path: Option<PathBuf>);
    fn activate(&self, ignoring_other_apps: bool);
    fn hide(&self);
    fn hide_other_apps(&self);
    fn unhide_other_apps(&self);

    fn displays(&self) -> Vec<Rc<dyn PlatformDisplay>>;
    fn primary_display(&self) -> Option<Rc<dyn PlatformDisplay>>;
    fn active_window(&self) -> Option<AnyWindowHandle>;
    fn window_stack(&self) -> Option<Vec<AnyWindowHandle>> {
        None
    }

    fn is_screen_capture_supported(&self) -> bool;
    fn screen_capture_sources(
        &self,
    ) -> oneshot::Receiver<Result<Vec<Box<dyn ScreenCaptureSource>>>>;

    fn open_window(
        &self,
        handle: AnyWindowHandle,
        options: WindowParams,
    ) -> anyhow::Result<Box<dyn PlatformWindow>>;

    /// Returns the appearance of the application's windows.
    fn window_appearance(&self) -> WindowAppearance;

    fn open_url(&self, url: &str);
    fn on_open_urls(&self, callback: Box<dyn FnMut(Vec<String>)>);
    fn register_url_scheme(&self, url: &str) -> Task<Result<()>>;

    fn prompt_for_paths(
        &self,
        options: PathPromptOptions,
    ) -> oneshot::Receiver<Result<Option<Vec<PathBuf>>>>;
    fn prompt_for_new_path(&self, directory: &Path) -> oneshot::Receiver<Result<Option<PathBuf>>>;
    fn can_select_mixed_files_and_dirs(&self) -> bool;
    fn reveal_path(&self, path: &Path);
    fn open_with_system(&self, path: &Path);

    fn on_quit(&self, callback: Box<dyn FnMut()>);
    fn on_reopen(&self, callback: Box<dyn FnMut()>);
    fn on_keyboard_layout_change(&self, callback: Box<dyn FnMut()>);

    fn set_menus(&self, menus: Vec<Menu>, keymap: &Keymap);
    fn get_menus(&self) -> Option<Vec<OwnedMenu>> {
        None
    }

    fn set_dock_menu(&self, menu: Vec<MenuItem>, keymap: &Keymap);
    fn perform_dock_menu_action(&self, _action: usize) {}
    fn add_recent_document(&self, _path: &Path) {}
    fn update_jump_list(
        &self,
        _menus: Vec<MenuItem>,
        _entries: Vec<SmallVec<[PathBuf; 2]>>,
    ) -> Vec<SmallVec<[PathBuf; 2]>> {
        Vec::new()
    }
    fn on_app_menu_action(&self, callback: Box<dyn FnMut(&dyn Action)>);
    fn on_will_open_app_menu(&self, callback: Box<dyn FnMut()>);
    fn on_validate_app_menu_command(&self, callback: Box<dyn FnMut(&dyn Action) -> bool>);
    fn keyboard_layout(&self) -> Box<dyn PlatformKeyboardLayout>;

    fn compositor_name(&self) -> &'static str {
        ""
    }
    fn app_path(&self) -> Result<PathBuf>;
    fn path_for_auxiliary_executable(&self, name: &str) -> Result<PathBuf>;

    fn set_cursor_style(&self, style: CursorStyle);
    fn should_auto_hide_scrollbars(&self) -> bool;

    #[cfg(any(target_os = "linux", target_os = "freebsd"))]
    fn write_to_primary(&self, item: ClipboardItem);
    fn write_to_clipboard(&self, item: ClipboardItem);
    #[cfg(any(target_os = "linux", target_os = "freebsd"))]
    fn read_from_primary(&self) -> Option<ClipboardItem>;
    fn read_from_clipboard(&self) -> Option<ClipboardItem>;

    fn write_credentials(&self, url: &str, username: &str, password: &[u8]) -> Task<Result<()>>;
    fn read_credentials(&self, url: &str) -> Task<Result<Option<(String, Vec<u8>)>>>;
    fn delete_credentials(&self, url: &str) -> Task<Result<()>>;
}

/// A handle to a platform's display, e.g. a monitor or laptop screen.
pub trait PlatformDisplay: Send + Sync + Debug {
    /// Get the ID for this display
    fn id(&self) -> DisplayId;

    /// Returns a stable identifier for this display that can be persisted and used
    /// across system restarts.
    fn uuid(&self) -> Result<Uuid>;

    /// Get the bounds for this display
    fn bounds(&self) -> Bounds<Pixels>;

    /// Get the default bounds for this display to place a window
    fn default_bounds(&self) -> Bounds<Pixels> {
        let center = self.bounds().center();
        let offset = DEFAULT_WINDOW_SIZE / 2.0;
        let origin = point(center.x - offset.width, center.y - offset.height);
        Bounds::new(origin, DEFAULT_WINDOW_SIZE)
    }
}

/// A source of on-screen video content that can be captured.
pub trait ScreenCaptureSource {
    /// Returns the video resolution of this source.
    fn resolution(&self) -> Result<Size<DevicePixels>>;

    /// Start capture video from this source, invoking the given callback
    /// with each frame.
    fn stream(
        &self,
        foreground_executor: &ForegroundExecutor,
        frame_callback: Box<dyn Fn(ScreenCaptureFrame) + Send>,
    ) -> oneshot::Receiver<Result<Box<dyn ScreenCaptureStream>>>;
}

/// A video stream captured from a screen.
pub trait ScreenCaptureStream {}

/// A frame of video captured from a screen.
pub struct ScreenCaptureFrame(pub PlatformScreenCaptureFrame);

/// An opaque identifier for a hardware display
#[derive(PartialEq, Eq, Hash, Copy, Clone)]
pub struct DisplayId(pub(crate) u32);

impl From<DisplayId> for u32 {
    fn from(id: DisplayId) -> Self {
        id.0
    }
}

impl Debug for DisplayId {
    fn fmt(&self, f: &mut fmt::Formatter<'_>) -> fmt::Result {
        write!(f, "DisplayId({})", self.0)
    }
}

unsafe impl Send for DisplayId {}

/// Which part of the window to resize
#[derive(Debug, Clone, Copy, PartialEq, Eq)]
pub enum ResizeEdge {
    /// The top edge
    Top,
    /// The top right corner
    TopRight,
    /// The right edge
    Right,
    /// The bottom right corner
    BottomRight,
    /// The bottom edge
    Bottom,
    /// The bottom left corner
    BottomLeft,
    /// The left edge
    Left,
    /// The top left corner
    TopLeft,
}

/// A type to describe the appearance of a window
#[derive(Debug, Copy, Clone, Eq, PartialEq, Hash, Default)]
pub enum WindowDecorations {
    #[default]
    /// Server side decorations
    Server,
    /// Client side decorations
    Client,
}

/// A type to describe how this window is currently configured
#[derive(Debug, Copy, Clone, Eq, PartialEq, Hash, Default)]
pub enum Decorations {
    /// The window is configured to use server side decorations
    #[default]
    Server,
    /// The window is configured to use client side decorations
    Client {
        /// The edge tiling state
        tiling: Tiling,
    },
}

/// What window controls this platform supports
#[derive(Debug, Copy, Clone, Eq, PartialEq, Hash)]
pub struct WindowControls {
    /// Whether this platform supports fullscreen
    pub fullscreen: bool,
    /// Whether this platform supports maximize
    pub maximize: bool,
    /// Whether this platform supports minimize
    pub minimize: bool,
    /// Whether this platform supports a window menu
    pub window_menu: bool,
}

impl Default for WindowControls {
    fn default() -> Self {
        // Assume that we can do anything, unless told otherwise
        Self {
            fullscreen: true,
            maximize: true,
            minimize: true,
            window_menu: true,
        }
    }
}

/// A type to describe which sides of the window are currently tiled in some way
#[derive(Debug, Copy, Clone, Eq, PartialEq, Hash, Default)]
pub struct Tiling {
    /// Whether the top edge is tiled
    pub top: bool,
    /// Whether the left edge is tiled
    pub left: bool,
    /// Whether the right edge is tiled
    pub right: bool,
    /// Whether the bottom edge is tiled
    pub bottom: bool,
}

impl Tiling {
    /// Initializes a [`Tiling`] type with all sides tiled
    pub fn tiled() -> Self {
        Self {
            top: true,
            left: true,
            right: true,
            bottom: true,
        }
    }

    /// Whether any edge is tiled
    pub fn is_tiled(&self) -> bool {
        self.top || self.left || self.right || self.bottom
    }
}

#[derive(Debug, Copy, Clone, Eq, PartialEq, Default)]
pub(crate) struct RequestFrameOptions {
    pub(crate) require_presentation: bool,
}

pub(crate) trait PlatformWindow: HasWindowHandle + HasDisplayHandle {
    fn bounds(&self) -> Bounds<Pixels>;
    fn is_maximized(&self) -> bool;
    fn window_bounds(&self) -> WindowBounds;
    fn content_size(&self) -> Size<Pixels>;
    fn resize(&mut self, size: Size<Pixels>);
    fn scale_factor(&self) -> f32;
    fn appearance(&self) -> WindowAppearance;
    fn display(&self) -> Option<Rc<dyn PlatformDisplay>>;
    fn mouse_position(&self) -> Point<Pixels>;
    fn modifiers(&self) -> Modifiers;
    fn capslock(&self) -> Capslock;
    fn set_input_handler(&mut self, input_handler: PlatformInputHandler);
    fn take_input_handler(&mut self) -> Option<PlatformInputHandler>;
    fn prompt(
        &self,
        level: PromptLevel,
        msg: &str,
        detail: Option<&str>,
        answers: &[PromptButton],
    ) -> Option<oneshot::Receiver<usize>>;
    fn activate(&self);
    fn is_active(&self) -> bool;
    fn is_hovered(&self) -> bool;
    fn set_title(&mut self, title: &str);
    fn set_background_appearance(&self, background_appearance: WindowBackgroundAppearance);
    fn minimize(&self);
    fn zoom(&self);
    fn toggle_fullscreen(&self);
    fn is_fullscreen(&self) -> bool;
    fn on_request_frame(&self, callback: Box<dyn FnMut(RequestFrameOptions)>);
    fn on_input(&self, callback: Box<dyn FnMut(PlatformInput) -> DispatchEventResult>);
    fn on_active_status_change(&self, callback: Box<dyn FnMut(bool)>);
    fn on_hover_status_change(&self, callback: Box<dyn FnMut(bool)>);
    fn on_resize(&self, callback: Box<dyn FnMut(Size<Pixels>, f32)>);
    fn on_moved(&self, callback: Box<dyn FnMut()>);
    fn on_should_close(&self, callback: Box<dyn FnMut() -> bool>);
    fn on_hit_test_window_control(&self, callback: Box<dyn FnMut() -> Option<WindowControlArea>>);
    fn on_close(&self, callback: Box<dyn FnOnce()>);
    fn on_appearance_changed(&self, callback: Box<dyn FnMut()>);
    fn draw(&self, scene: &Scene);
    fn completed_frame(&self) {}
    fn sprite_atlas(&self) -> Arc<dyn PlatformAtlas>;

    // macOS specific methods
    fn set_edited(&mut self, _edited: bool) {}
    fn show_character_palette(&self) {}
    fn titlebar_double_click(&self) {}

    #[cfg(target_os = "windows")]
    fn get_raw_handle(&self) -> windows::HWND;

    // Linux specific methods
    fn inner_window_bounds(&self) -> WindowBounds {
        self.window_bounds()
    }
    fn request_decorations(&self, _decorations: WindowDecorations) {}
    fn show_window_menu(&self, _position: Point<Pixels>) {}
    fn start_window_move(&self) {}
    fn start_window_resize(&self, _edge: ResizeEdge) {}
    fn window_decorations(&self) -> Decorations {
        Decorations::Server
    }
    fn set_app_id(&mut self, _app_id: &str) {}
    fn map_window(&mut self) -> anyhow::Result<()> {
        Ok(())
    }
    fn window_controls(&self) -> WindowControls {
        WindowControls::default()
    }
    fn set_client_inset(&self, _inset: Pixels) {}
    fn gpu_specs(&self) -> Option<GpuSpecs>;

    fn update_ime_position(&self, _bounds: Bounds<ScaledPixels>);

    #[cfg(any(test, feature = "test-support"))]
    fn as_test(&mut self) -> Option<&mut TestWindow> {
        None
    }
}

/// This type is public so that our test macro can generate and use it, but it should not
/// be considered part of our public API.
#[doc(hidden)]
pub trait PlatformDispatcher: Send + Sync {
    fn is_main_thread(&self) -> bool;
    fn dispatch(&self, runnable: Runnable, label: Option<TaskLabel>);
    fn dispatch_on_main_thread(&self, runnable: Runnable);
    fn dispatch_after(&self, duration: Duration, runnable: Runnable);
    fn park(&self, timeout: Option<Duration>) -> bool;
    fn unparker(&self) -> Unparker;
    fn now(&self) -> Instant {
        Instant::now()
    }

    #[cfg(any(test, feature = "test-support"))]
    fn as_test(&self) -> Option<&TestDispatcher> {
        None
    }
}

pub(crate) trait PlatformTextSystem: Send + Sync {
    fn add_fonts(&self, fonts: Vec<Cow<'static, [u8]>>) -> Result<()>;
    fn all_font_names(&self) -> Vec<String>;
    fn font_id(&self, descriptor: &Font) -> Result<FontId>;
    fn font_metrics(&self, font_id: FontId) -> FontMetrics;
    fn typographic_bounds(&self, font_id: FontId, glyph_id: GlyphId) -> Result<Bounds<f32>>;
    fn advance(&self, font_id: FontId, glyph_id: GlyphId) -> Result<Size<f32>>;
    fn glyph_for_char(&self, font_id: FontId, ch: char) -> Option<GlyphId>;
    fn glyph_raster_bounds(&self, params: &RenderGlyphParams) -> Result<Bounds<DevicePixels>>;
    fn rasterize_glyph(
        &self,
        params: &RenderGlyphParams,
        raster_bounds: Bounds<DevicePixels>,
    ) -> Result<(Size<DevicePixels>, Vec<u8>)>;
    fn layout_line(&self, text: &str, font_size: Pixels, runs: &[FontRun]) -> LineLayout;
}

pub(crate) struct NoopTextSystem;

impl NoopTextSystem {
    #[allow(dead_code)]
    pub fn new() -> Self {
        Self
    }
}

impl PlatformTextSystem for NoopTextSystem {
    fn add_fonts(&self, _fonts: Vec<Cow<'static, [u8]>>) -> Result<()> {
        Ok(())
    }

    fn all_font_names(&self) -> Vec<String> {
        Vec::new()
    }

    fn font_id(&self, _descriptor: &Font) -> Result<FontId> {
        return Ok(FontId(1));
    }

    fn font_metrics(&self, _font_id: FontId) -> FontMetrics {
        FontMetrics {
            units_per_em: 1000,
            ascent: 1025.0,
            descent: -275.0,
            line_gap: 0.0,
            underline_position: -95.0,
            underline_thickness: 60.0,
            cap_height: 698.0,
            x_height: 516.0,
            bounding_box: Bounds {
                origin: Point {
                    x: -260.0,
                    y: -245.0,
                },
                size: Size {
                    width: 1501.0,
                    height: 1364.0,
                },
            },
        }
    }

    fn typographic_bounds(&self, _font_id: FontId, _glyph_id: GlyphId) -> Result<Bounds<f32>> {
        Ok(Bounds {
            origin: Point { x: 54.0, y: 0.0 },
            size: size(392.0, 528.0),
        })
    }

    fn advance(&self, _font_id: FontId, glyph_id: GlyphId) -> Result<Size<f32>> {
        Ok(size(600.0 * glyph_id.0 as f32, 0.0))
    }

    fn glyph_for_char(&self, _font_id: FontId, ch: char) -> Option<GlyphId> {
        Some(GlyphId(ch.len_utf16() as u32))
    }

    fn glyph_raster_bounds(&self, _params: &RenderGlyphParams) -> Result<Bounds<DevicePixels>> {
        Ok(Default::default())
    }

    fn rasterize_glyph(
        &self,
        _params: &RenderGlyphParams,
        raster_bounds: Bounds<DevicePixels>,
    ) -> Result<(Size<DevicePixels>, Vec<u8>)> {
        Ok((raster_bounds.size, Vec::new()))
    }

    fn layout_line(&self, text: &str, font_size: Pixels, _runs: &[FontRun]) -> LineLayout {
        let mut position = px(0.);
        let metrics = self.font_metrics(FontId(0));
        let em_width = font_size
            * self
                .advance(FontId(0), self.glyph_for_char(FontId(0), 'm').unwrap())
                .unwrap()
                .width
            / metrics.units_per_em as f32;
        let mut glyphs = Vec::new();
        for (ix, c) in text.char_indices() {
            if let Some(glyph) = self.glyph_for_char(FontId(0), c) {
                glyphs.push(ShapedGlyph {
                    id: glyph,
                    position: point(position, px(0.)),
                    index: ix,
                    is_emoji: glyph.0 == 2,
                });
                if glyph.0 == 2 {
                    position += em_width * 2.0;
                } else {
                    position += em_width;
                }
            } else {
                position += em_width
            }
        }
        let mut runs = Vec::default();
        if glyphs.len() > 0 {
            runs.push(ShapedRun {
                font_id: FontId(0),
                glyphs,
            });
        } else {
            position = px(0.);
        }

        LineLayout {
            font_size,
            width: position,
            ascent: font_size * (metrics.ascent / metrics.units_per_em as f32),
            descent: font_size * (metrics.descent / metrics.units_per_em as f32),
            runs,
            len: text.len(),
        }
    }
}

#[derive(PartialEq, Eq, Hash, Clone)]
pub(crate) enum AtlasKey {
    Glyph(RenderGlyphParams),
    Svg(RenderSvgParams),
    Image(RenderImageParams),
}

impl AtlasKey {
    #[cfg_attr(
        all(
            any(target_os = "linux", target_os = "freebsd"),
            not(any(feature = "x11", feature = "wayland"))
        ),
        allow(dead_code)
    )]
    pub(crate) fn texture_kind(&self) -> AtlasTextureKind {
        match self {
            AtlasKey::Glyph(params) => {
                if params.is_emoji {
                    AtlasTextureKind::Polychrome
                } else {
                    AtlasTextureKind::Monochrome
                }
            }
            AtlasKey::Svg(_) => AtlasTextureKind::Monochrome,
            AtlasKey::Image(_) => AtlasTextureKind::Polychrome,
        }
    }
}

impl From<RenderGlyphParams> for AtlasKey {
    fn from(params: RenderGlyphParams) -> Self {
        Self::Glyph(params)
    }
}

impl From<RenderSvgParams> for AtlasKey {
    fn from(params: RenderSvgParams) -> Self {
        Self::Svg(params)
    }
}

impl From<RenderImageParams> for AtlasKey {
    fn from(params: RenderImageParams) -> Self {
        Self::Image(params)
    }
}

pub(crate) trait PlatformAtlas: Send + Sync {
    fn get_or_insert_with<'a>(
        &self,
        key: &AtlasKey,
        build: &mut dyn FnMut() -> Result<Option<(Size<DevicePixels>, Cow<'a, [u8]>)>>,
    ) -> Result<Option<AtlasTile>>;
    fn remove(&self, key: &AtlasKey);
}

struct AtlasTextureList<T> {
    textures: Vec<Option<T>>,
    free_list: Vec<usize>,
}

impl<T> Default for AtlasTextureList<T> {
    fn default() -> Self {
        Self {
            textures: Vec::default(),
            free_list: Vec::default(),
        }
    }
}

impl<T> ops::Index<usize> for AtlasTextureList<T> {
    type Output = Option<T>;

    fn index(&self, index: usize) -> &Self::Output {
        &self.textures[index]
    }
}

impl<T> AtlasTextureList<T> {
    #[allow(unused)]
    fn drain(&mut self) -> std::vec::Drain<'_, Option<T>> {
        self.free_list.clear();
        self.textures.drain(..)
    }

    #[allow(dead_code)]
    fn iter_mut(&mut self) -> impl DoubleEndedIterator<Item = &mut T> {
        self.textures.iter_mut().flatten()
    }
}

#[derive(Clone, Debug, PartialEq, Eq)]
#[repr(C)]
pub(crate) struct AtlasTile {
    pub(crate) texture_id: AtlasTextureId,
    pub(crate) tile_id: TileId,
    pub(crate) padding: u32,
    pub(crate) bounds: Bounds<DevicePixels>,
}

#[derive(Clone, Copy, Debug, PartialEq, Eq, Hash)]
#[repr(C)]
pub(crate) struct AtlasTextureId {
    // We use u32 instead of usize for Metal Shader Language compatibility
    pub(crate) index: u32,
    pub(crate) kind: AtlasTextureKind,
}

#[derive(Clone, Copy, Debug, PartialEq, Eq, Hash)]
#[repr(C)]
#[cfg_attr(
    all(
        any(target_os = "linux", target_os = "freebsd"),
        not(any(feature = "x11", feature = "wayland"))
    ),
    allow(dead_code)
)]
pub(crate) enum AtlasTextureKind {
    Monochrome = 0,
    Polychrome = 1,
    Path = 2,
}

#[derive(Clone, Copy, Debug, PartialEq, Eq, PartialOrd, Ord)]
#[repr(C)]
pub(crate) struct TileId(pub(crate) u32);

impl From<etagere::AllocId> for TileId {
    fn from(id: etagere::AllocId) -> Self {
        Self(id.serialize())
    }
}

impl From<TileId> for etagere::AllocId {
    fn from(id: TileId) -> Self {
        Self::deserialize(id.0)
    }
}

pub(crate) struct PlatformInputHandler {
    cx: AsyncWindowContext,
    handler: Box<dyn InputHandler>,
}

#[cfg_attr(
    all(
        any(target_os = "linux", target_os = "freebsd"),
        not(any(feature = "x11", feature = "wayland"))
    ),
    allow(dead_code)
)]
impl PlatformInputHandler {
    pub fn new(cx: AsyncWindowContext, handler: Box<dyn InputHandler>) -> Self {
        Self { cx, handler }
    }

    fn selected_text_range(&mut self, ignore_disabled_input: bool) -> Option<UTF16Selection> {
        self.cx
            .update(|window, cx| {
                self.handler
                    .selected_text_range(ignore_disabled_input, window, cx)
            })
            .ok()
            .flatten()
    }

    #[cfg_attr(target_os = "windows", allow(dead_code))]
    fn marked_text_range(&mut self) -> Option<Range<usize>> {
        self.cx
            .update(|window, cx| self.handler.marked_text_range(window, cx))
            .ok()
            .flatten()
    }

    #[cfg_attr(
        any(target_os = "linux", target_os = "freebsd", target_os = "windows"),
        allow(dead_code)
    )]
    fn text_for_range(
        &mut self,
        range_utf16: Range<usize>,
        adjusted: &mut Option<Range<usize>>,
    ) -> Option<String> {
        self.cx
            .update(|window, cx| {
                self.handler
                    .text_for_range(range_utf16, adjusted, window, cx)
            })
            .ok()
            .flatten()
    }

    fn replace_text_in_range(&mut self, replacement_range: Option<Range<usize>>, text: &str) {
        self.cx
            .update(|window, cx| {
                self.handler
                    .replace_text_in_range(replacement_range, text, window, cx);
            })
            .ok();
    }

    pub fn replace_and_mark_text_in_range(
        &mut self,
        range_utf16: Option<Range<usize>>,
        new_text: &str,
        new_selected_range: Option<Range<usize>>,
    ) {
        self.cx
            .update(|window, cx| {
                self.handler.replace_and_mark_text_in_range(
                    range_utf16,
                    new_text,
                    new_selected_range,
                    window,
                    cx,
                )
            })
            .ok();
    }

    #[cfg_attr(target_os = "windows", allow(dead_code))]
    fn unmark_text(&mut self) {
        self.cx
            .update(|window, cx| self.handler.unmark_text(window, cx))
            .ok();
    }

    fn bounds_for_range(&mut self, range_utf16: Range<usize>) -> Option<Bounds<Pixels>> {
        self.cx
            .update(|window, cx| self.handler.bounds_for_range(range_utf16, window, cx))
            .ok()
            .flatten()
    }

    #[allow(dead_code)]
    fn apple_press_and_hold_enabled(&mut self) -> bool {
        self.handler.apple_press_and_hold_enabled()
    }

    pub(crate) fn dispatch_input(&mut self, input: &str, window: &mut Window, cx: &mut App) {
        self.handler.replace_text_in_range(None, input, window, cx);
    }

    pub fn selected_bounds(&mut self, window: &mut Window, cx: &mut App) -> Option<Bounds<Pixels>> {
        let selection = self.handler.selected_text_range(true, window, cx)?;
        self.handler.bounds_for_range(
            if selection.reversed {
                selection.range.start..selection.range.start
            } else {
                selection.range.end..selection.range.end
            },
            window,
            cx,
        )
    }

    #[allow(unused)]
    pub fn character_index_for_point(&mut self, point: Point<Pixels>) -> Option<usize> {
        self.cx
            .update(|window, cx| self.handler.character_index_for_point(point, window, cx))
            .ok()
            .flatten()
    }
}

/// A struct representing a selection in a text buffer, in UTF16 characters.
/// This is different from a range because the head may be before the tail.
#[derive(Debug)]
pub struct UTF16Selection {
    /// The range of text in the document this selection corresponds to
    /// in UTF16 characters.
    pub range: Range<usize>,
    /// Whether the head of this selection is at the start (true), or end (false)
    /// of the range
    pub reversed: bool,
}

/// Zed's interface for handling text input from the platform's IME system
/// This is currently a 1:1 exposure of the NSTextInputClient API:
///
/// <https://developer.apple.com/documentation/appkit/nstextinputclient>
pub trait InputHandler: 'static {
    /// Get the range of the user's currently selected text, if any
    /// Corresponds to [selectedRange()](https://developer.apple.com/documentation/appkit/nstextinputclient/1438242-selectedrange)
    ///
    /// Return value is in terms of UTF-16 characters, from 0 to the length of the document
    fn selected_text_range(
        &mut self,
        ignore_disabled_input: bool,
        window: &mut Window,
        cx: &mut App,
    ) -> Option<UTF16Selection>;

    /// Get the range of the currently marked text, if any
    /// Corresponds to [markedRange()](https://developer.apple.com/documentation/appkit/nstextinputclient/1438250-markedrange)
    ///
    /// Return value is in terms of UTF-16 characters, from 0 to the length of the document
    fn marked_text_range(&mut self, window: &mut Window, cx: &mut App) -> Option<Range<usize>>;

    /// Get the text for the given document range in UTF-16 characters
    /// Corresponds to [attributedSubstring(forProposedRange: actualRange:)](https://developer.apple.com/documentation/appkit/nstextinputclient/1438238-attributedsubstring)
    ///
    /// range_utf16 is in terms of UTF-16 characters
    fn text_for_range(
        &mut self,
        range_utf16: Range<usize>,
        adjusted_range: &mut Option<Range<usize>>,
        window: &mut Window,
        cx: &mut App,
    ) -> Option<String>;

    /// Replace the text in the given document range with the given text
    /// Corresponds to [insertText(_:replacementRange:)](https://developer.apple.com/documentation/appkit/nstextinputclient/1438258-inserttext)
    ///
    /// replacement_range is in terms of UTF-16 characters
    fn replace_text_in_range(
        &mut self,
        replacement_range: Option<Range<usize>>,
        text: &str,
        window: &mut Window,
        cx: &mut App,
    );

    /// Replace the text in the given document range with the given text,
    /// and mark the given text as part of an IME 'composing' state
    /// Corresponds to [setMarkedText(_:selectedRange:replacementRange:)](https://developer.apple.com/documentation/appkit/nstextinputclient/1438246-setmarkedtext)
    ///
    /// range_utf16 is in terms of UTF-16 characters
    /// new_selected_range is in terms of UTF-16 characters
    fn replace_and_mark_text_in_range(
        &mut self,
        range_utf16: Option<Range<usize>>,
        new_text: &str,
        new_selected_range: Option<Range<usize>>,
        window: &mut Window,
        cx: &mut App,
    );

    /// Remove the IME 'composing' state from the document
    /// Corresponds to [unmarkText()](https://developer.apple.com/documentation/appkit/nstextinputclient/1438239-unmarktext)
    fn unmark_text(&mut self, window: &mut Window, cx: &mut App);

    /// Get the bounds of the given document range in screen coordinates
    /// Corresponds to [firstRect(forCharacterRange:actualRange:)](https://developer.apple.com/documentation/appkit/nstextinputclient/1438240-firstrect)
    ///
    /// This is used for positioning the IME candidate window
    fn bounds_for_range(
        &mut self,
        range_utf16: Range<usize>,
        window: &mut Window,
        cx: &mut App,
    ) -> Option<Bounds<Pixels>>;

    /// Get the character offset for the given point in terms of UTF16 characters
    ///
    /// Corresponds to [characterIndexForPoint:](https://developer.apple.com/documentation/appkit/nstextinputclient/characterindex(for:))
    fn character_index_for_point(
        &mut self,
        point: Point<Pixels>,
        window: &mut Window,
        cx: &mut App,
    ) -> Option<usize>;

    /// Allows a given input context to opt into getting raw key repeats instead of
    /// sending these to the platform.
    /// TODO: Ideally we should be able to set ApplePressAndHoldEnabled in NSUserDefaults
    /// (which is how iTerm does it) but it doesn't seem to work for me.
    #[allow(dead_code)]
    fn apple_press_and_hold_enabled(&mut self) -> bool {
        true
    }
}

/// The variables that can be configured when creating a new window
#[derive(Debug)]
pub struct WindowOptions {
    /// Specifies the state and bounds of the window in screen coordinates.
    /// - `None`: Inherit the bounds.
    /// - `Some(WindowBounds)`: Open a window with corresponding state and its restore size.
    pub window_bounds: Option<WindowBounds>,

    /// The titlebar configuration of the window
    pub titlebar: Option<TitlebarOptions>,

    /// Whether the window should be focused when created
    pub focus: bool,

    /// Whether the window should be shown when created
    pub show: bool,

    /// The kind of window to create
    pub kind: WindowKind,

    /// Whether the window should be movable by the user
    pub is_movable: bool,

    /// The display to create the window on, if this is None,
    /// the window will be created on the main display
    pub display_id: Option<DisplayId>,

    /// The appearance of the window background.
    pub window_background: WindowBackgroundAppearance,

    /// Application identifier of the window. Can by used by desktop environments to group applications together.
    pub app_id: Option<String>,

    /// Window minimum size
    pub window_min_size: Option<Size<Pixels>>,

    /// Whether to use client or server side decorations. Wayland only
    /// Note that this may be ignored.
    pub window_decorations: Option<WindowDecorations>,
}

/// The variables that can be configured when creating a new window
#[derive(Debug)]
#[cfg_attr(
    all(
        any(target_os = "linux", target_os = "freebsd"),
        not(any(feature = "x11", feature = "wayland"))
    ),
    allow(dead_code)
)]
pub(crate) struct WindowParams {
    pub bounds: Bounds<Pixels>,

    /// The titlebar configuration of the window
    #[cfg_attr(feature = "wayland", allow(dead_code))]
    pub titlebar: Option<TitlebarOptions>,

    /// The kind of window to create
    #[cfg_attr(any(target_os = "linux", target_os = "freebsd"), allow(dead_code))]
    pub kind: WindowKind,

    /// Whether the window should be movable by the user
    #[cfg_attr(any(target_os = "linux", target_os = "freebsd"), allow(dead_code))]
    pub is_movable: bool,

    #[cfg_attr(
        any(target_os = "linux", target_os = "freebsd", target_os = "windows"),
        allow(dead_code)
    )]
    pub focus: bool,

    #[cfg_attr(any(target_os = "linux", target_os = "freebsd"), allow(dead_code))]
    pub show: bool,

    #[cfg_attr(feature = "wayland", allow(dead_code))]
    pub display_id: Option<DisplayId>,

    pub window_min_size: Option<Size<Pixels>>,
}

/// Represents the status of how a window should be opened.
#[derive(Debug, Copy, Clone, PartialEq)]
pub enum WindowBounds {
    /// Indicates that the window should open in a windowed state with the given bounds.
    Windowed(Bounds<Pixels>),
    /// Indicates that the window should open in a maximized state.
    /// The bounds provided here represent the restore size of the window.
    Maximized(Bounds<Pixels>),
    /// Indicates that the window should open in fullscreen mode.
    /// The bounds provided here represent the restore size of the window.
    Fullscreen(Bounds<Pixels>),
}

impl Default for WindowBounds {
    fn default() -> Self {
        WindowBounds::Windowed(Bounds::default())
    }
}

impl WindowBounds {
    /// Retrieve the inner bounds
    pub fn get_bounds(&self) -> Bounds<Pixels> {
        match self {
            WindowBounds::Windowed(bounds) => *bounds,
            WindowBounds::Maximized(bounds) => *bounds,
            WindowBounds::Fullscreen(bounds) => *bounds,
        }
    }
}

impl Default for WindowOptions {
    fn default() -> Self {
        Self {
            window_bounds: None,
            titlebar: Some(TitlebarOptions {
                title: Default::default(),
                appears_transparent: Default::default(),
                traffic_light_position: Default::default(),
            }),
            focus: true,
            show: true,
            kind: WindowKind::Normal,
            is_movable: true,
            display_id: None,
            window_background: WindowBackgroundAppearance::default(),
            app_id: None,
            window_min_size: None,
            window_decorations: None,
        }
    }
}

/// The options that can be configured for a window's titlebar
#[derive(Debug, Default)]
pub struct TitlebarOptions {
    /// The initial title of the window
    pub title: Option<SharedString>,

    /// Should the default system titlebar be hidden to allow for a custom-drawn titlebar? (macOS and Windows only)
    /// Refer to [`WindowOptions::window_decorations`] on Linux
    pub appears_transparent: bool,

    /// The position of the macOS traffic light buttons
    pub traffic_light_position: Option<Point<Pixels>>,
}

/// The kind of window to create
#[derive(Copy, Clone, Debug, PartialEq, Eq)]
pub enum WindowKind {
    /// A normal application window
    Normal,

    /// A window that appears above all other windows, usually used for alerts or popups
    /// use sparingly!
    PopUp,
}

/// The appearance of the window, as defined by the operating system.
///
/// On macOS, this corresponds to named [`NSAppearance`](https://developer.apple.com/documentation/appkit/nsappearance)
/// values.
#[derive(Copy, Clone, Debug, PartialEq, Eq)]
pub enum WindowAppearance {
    /// A light appearance.
    ///
    /// On macOS, this corresponds to the `aqua` appearance.
    Light,

    /// A light appearance with vibrant colors.
    ///
    /// On macOS, this corresponds to the `NSAppearanceNameVibrantLight` appearance.
    VibrantLight,

    /// A dark appearance.
    ///
    /// On macOS, this corresponds to the `darkAqua` appearance.
    Dark,

    /// A dark appearance with vibrant colors.
    ///
    /// On macOS, this corresponds to the `NSAppearanceNameVibrantDark` appearance.
    VibrantDark,
}

impl Default for WindowAppearance {
    fn default() -> Self {
        Self::Light
    }
}

/// The appearance of the background of the window itself, when there is
/// no content or the content is transparent.
#[derive(Copy, Clone, Debug, Default, PartialEq)]
pub enum WindowBackgroundAppearance {
    /// Opaque.
    ///
    /// This lets the window manager know that content behind this
    /// window does not need to be drawn.
    ///
    /// Actual color depends on the system and themes should define a fully
    /// opaque background color instead.
    #[default]
    Opaque,
    /// Plain alpha transparency.
    Transparent,
    /// Transparency, but the contents behind the window are blurred.
    ///
    /// Not always supported.
    Blurred,
}

/// The options that can be configured for a file dialog prompt
#[derive(Copy, Clone, Debug)]
pub struct PathPromptOptions {
    /// Should the prompt allow files to be selected?
    pub files: bool,
    /// Should the prompt allow directories to be selected?
    pub directories: bool,
    /// Should the prompt allow multiple files to be selected?
    pub multiple: bool,
}

/// What kind of prompt styling to show
#[derive(Copy, Clone, Debug, PartialEq)]
pub enum PromptLevel {
    /// A prompt that is shown when the user should be notified of something
    Info,

    /// A prompt that is shown when the user needs to be warned of a potential problem
    Warning,

    /// A prompt that is shown when a critical problem has occurred
    Critical,
}

/// Prompt Button
#[derive(Clone, Debug, PartialEq)]
pub enum PromptButton {
    /// Ok button
    Ok(SharedString),
    /// Cancel button
    Cancel(SharedString),
    /// Other button
    Other(SharedString),
}

impl PromptButton {
    /// Create a button with label
    pub fn new(label: impl Into<SharedString>) -> Self {
        PromptButton::Other(label.into())
    }

    /// Create an Ok button
    pub fn ok(label: impl Into<SharedString>) -> Self {
        PromptButton::Ok(label.into())
    }

    /// Create a Cancel button
    pub fn cancel(label: impl Into<SharedString>) -> Self {
        PromptButton::Cancel(label.into())
    }

    #[allow(dead_code)]
    pub(crate) fn is_cancel(&self) -> bool {
        matches!(self, PromptButton::Cancel(_))
    }

    /// Returns the label of the button
    pub fn label(&self) -> &SharedString {
        match self {
            PromptButton::Ok(label) => label,
            PromptButton::Cancel(label) => label,
            PromptButton::Other(label) => label,
        }
    }
}

impl From<&str> for PromptButton {
    fn from(value: &str) -> Self {
        match value.to_lowercase().as_str() {
            "ok" => PromptButton::Ok("Ok".into()),
            "cancel" => PromptButton::Cancel("Cancel".into()),
            _ => PromptButton::Other(SharedString::from(value.to_owned())),
        }
    }
}

/// The style of the cursor (pointer)
#[derive(Copy, Clone, Debug, PartialEq, Eq, Hash, Serialize, Deserialize, JsonSchema)]
pub enum CursorStyle {
    /// The default cursor
    Arrow,

    /// A text input cursor
    /// corresponds to the CSS cursor value `text`
    IBeam,

    /// A crosshair cursor
    /// corresponds to the CSS cursor value `crosshair`
    Crosshair,

    /// A closed hand cursor
    /// corresponds to the CSS cursor value `grabbing`
    ClosedHand,

    /// An open hand cursor
    /// corresponds to the CSS cursor value `grab`
    OpenHand,

    /// A pointing hand cursor
    /// corresponds to the CSS cursor value `pointer`
    PointingHand,

    /// A resize left cursor
    /// corresponds to the CSS cursor value `w-resize`
    ResizeLeft,

    /// A resize right cursor
    /// corresponds to the CSS cursor value `e-resize`
    ResizeRight,

    /// A resize cursor to the left and right
    /// corresponds to the CSS cursor value `ew-resize`
    ResizeLeftRight,

    /// A resize up cursor
    /// corresponds to the CSS cursor value `n-resize`
    ResizeUp,

    /// A resize down cursor
    /// corresponds to the CSS cursor value `s-resize`
    ResizeDown,

    /// A resize cursor directing up and down
    /// corresponds to the CSS cursor value `ns-resize`
    ResizeUpDown,

    /// A resize cursor directing up-left and down-right
    /// corresponds to the CSS cursor value `nesw-resize`
    ResizeUpLeftDownRight,

    /// A resize cursor directing up-right and down-left
    /// corresponds to the CSS cursor value `nwse-resize`
    ResizeUpRightDownLeft,

    /// A cursor indicating that the item/column can be resized horizontally.
    /// corresponds to the CSS cursor value `col-resize`
    ResizeColumn,

    /// A cursor indicating that the item/row can be resized vertically.
    /// corresponds to the CSS cursor value `row-resize`
    ResizeRow,

    /// A text input cursor for vertical layout
    /// corresponds to the CSS cursor value `vertical-text`
    IBeamCursorForVerticalLayout,

    /// A cursor indicating that the operation is not allowed
    /// corresponds to the CSS cursor value `not-allowed`
    OperationNotAllowed,

    /// A cursor indicating that the operation will result in a link
    /// corresponds to the CSS cursor value `alias`
    DragLink,

    /// A cursor indicating that the operation will result in a copy
    /// corresponds to the CSS cursor value `copy`
    DragCopy,

    /// A cursor indicating that the operation will result in a context menu
    /// corresponds to the CSS cursor value `context-menu`
    ContextualMenu,

    /// Hide the cursor
    None,
}

impl Default for CursorStyle {
    fn default() -> Self {
        Self::Arrow
    }
}

/// A clipboard item that should be copied to the clipboard
#[derive(Clone, Debug, Eq, PartialEq)]
pub struct ClipboardItem {
    entries: Vec<ClipboardEntry>,
}

/// Either a ClipboardString or a ClipboardImage
#[derive(Clone, Debug, Eq, PartialEq)]
pub enum ClipboardEntry {
    /// A string entry
    String(ClipboardString),
    /// An image entry
    Image(Image),
}

impl ClipboardItem {
    /// Create a new ClipboardItem::String with no associated metadata
    pub fn new_string(text: String) -> Self {
        Self {
            entries: vec![ClipboardEntry::String(ClipboardString::new(text))],
        }
    }

    /// Create a new ClipboardItem::String with the given text and associated metadata
    pub fn new_string_with_metadata(text: String, metadata: String) -> Self {
        Self {
            entries: vec![ClipboardEntry::String(ClipboardString {
                text,
                metadata: Some(metadata),
            })],
        }
    }

    /// Create a new ClipboardItem::String with the given text and associated metadata
    pub fn new_string_with_json_metadata<T: Serialize>(text: String, metadata: T) -> Self {
        Self {
            entries: vec![ClipboardEntry::String(
                ClipboardString::new(text).with_json_metadata(metadata),
            )],
        }
    }

    /// Create a new ClipboardItem::Image with the given image with no associated metadata
    pub fn new_image(image: &Image) -> Self {
        Self {
            entries: vec![ClipboardEntry::Image(image.clone())],
        }
    }

    /// Concatenates together all the ClipboardString entries in the item.
    /// Returns None if there were no ClipboardString entries.
    pub fn text(&self) -> Option<String> {
        let mut answer = String::new();
        let mut any_entries = false;

        for entry in self.entries.iter() {
            if let ClipboardEntry::String(ClipboardString { text, metadata: _ }) = entry {
                answer.push_str(&text);
                any_entries = true;
            }
        }

        if any_entries { Some(answer) } else { None }
    }

    /// If this item is one ClipboardEntry::String, returns its metadata.
    #[cfg_attr(not(target_os = "windows"), allow(dead_code))]
    pub fn metadata(&self) -> Option<&String> {
        match self.entries().first() {
            Some(ClipboardEntry::String(clipboard_string)) if self.entries.len() == 1 => {
                clipboard_string.metadata.as_ref()
            }
            _ => None,
        }
    }

    /// Get the item's entries
    pub fn entries(&self) -> &[ClipboardEntry] {
        &self.entries
    }

    /// Get owned versions of the item's entries
    pub fn into_entries(self) -> impl Iterator<Item = ClipboardEntry> {
        self.entries.into_iter()
    }
}

impl From<ClipboardString> for ClipboardEntry {
    fn from(value: ClipboardString) -> Self {
        Self::String(value)
    }
}

impl From<String> for ClipboardEntry {
    fn from(value: String) -> Self {
        Self::from(ClipboardString::from(value))
    }
}

impl From<Image> for ClipboardEntry {
    fn from(value: Image) -> Self {
        Self::Image(value)
    }
}

impl From<ClipboardEntry> for ClipboardItem {
    fn from(value: ClipboardEntry) -> Self {
        Self {
            entries: vec![value],
        }
    }
}

impl From<String> for ClipboardItem {
    fn from(value: String) -> Self {
        Self::from(ClipboardEntry::from(value))
    }
}

impl From<Image> for ClipboardItem {
    fn from(value: Image) -> Self {
        Self::from(ClipboardEntry::from(value))
    }
}

/// One of the editor's supported image formats (e.g. PNG, JPEG) - used when dealing with images in the clipboard
#[derive(Clone, Copy, Debug, Eq, PartialEq, EnumIter, Hash)]
pub enum ImageFormat {
    // Sorted from most to least likely to be pasted into an editor,
    // which matters when we iterate through them trying to see if
    // clipboard content matches them.
    /// .png
    Png,
    /// .jpeg or .jpg
    Jpeg,
    /// .webp
    Webp,
    /// .gif
    Gif,
    /// .svg
    Svg,
    /// .bmp
    Bmp,
    /// .tif or .tiff
    Tiff,
}

impl ImageFormat {
    /// Returns the mime type for the ImageFormat
    pub const fn mime_type(self) -> &'static str {
        match self {
            ImageFormat::Png => "image/png",
            ImageFormat::Jpeg => "image/jpeg",
            ImageFormat::Webp => "image/webp",
            ImageFormat::Gif => "image/gif",
            ImageFormat::Svg => "image/svg+xml",
            ImageFormat::Bmp => "image/bmp",
            ImageFormat::Tiff => "image/tiff",
        }
    }

    /// Returns the ImageFormat for the given mime type
    pub fn from_mime_type(mime_type: &str) -> Option<Self> {
        match mime_type {
            "image/png" => Some(Self::Png),
            "image/jpeg" | "image/jpg" => Some(Self::Jpeg),
            "image/webp" => Some(Self::Webp),
            "image/gif" => Some(Self::Gif),
            "image/svg+xml" => Some(Self::Svg),
            "image/bmp" => Some(Self::Bmp),
            "image/tiff" | "image/tif" => Some(Self::Tiff),
            _ => None,
        }
    }
}

/// An image, with a format and certain bytes
#[derive(Clone, Debug, PartialEq, Eq)]
pub struct Image {
    /// The image format the bytes represent (e.g. PNG)
    pub format: ImageFormat,
    /// The raw image bytes
    pub bytes: Vec<u8>,
    /// The unique ID for the image
    id: u64,
}

impl Hash for Image {
    fn hash<H: Hasher>(&self, state: &mut H) {
        state.write_u64(self.id);
    }
}

impl Image {
    /// An empty image containing no data
    pub fn empty() -> Self {
        Self::from_bytes(ImageFormat::Png, Vec::new())
    }

    /// Create an image from a format and bytes
    pub fn from_bytes(format: ImageFormat, bytes: Vec<u8>) -> Self {
        Self {
            id: hash(&bytes),
            format,
            bytes,
        }
    }

    /// Get this image's ID
    pub fn id(&self) -> u64 {
        self.id
    }

    /// Use the GPUI `use_asset` API to make this image renderable
    pub fn use_render_image(
        self: Arc<Self>,
        window: &mut Window,
        cx: &mut App,
    ) -> Option<Arc<RenderImage>> {
        ImageSource::Image(self)
            .use_data(None, window, cx)
            .and_then(|result| result.ok())
    }

    /// Use the GPUI `get_asset` API to make this image renderable
    pub fn get_render_image(
        self: Arc<Self>,
        window: &mut Window,
        cx: &mut App,
    ) -> Option<Arc<RenderImage>> {
        ImageSource::Image(self)
            .get_data(None, window, cx)
            .and_then(|result| result.ok())
    }

    /// Use the GPUI `remove_asset` API to drop this image, if possible.
    pub fn remove_asset(self: Arc<Self>, cx: &mut App) {
        ImageSource::Image(self).remove_asset(cx);
    }

    /// Convert the clipboard image to an `ImageData` object.
    pub fn to_image_data(&self, svg_renderer: SvgRenderer) -> Result<Arc<RenderImage>> {
        fn frames_for_image(
            bytes: &[u8],
            format: image::ImageFormat,
        ) -> Result<SmallVec<[Frame; 1]>> {
            let mut data = image::load_from_memory_with_format(bytes, format)?.into_rgba8();

            // Convert from RGBA to BGRA.
            for pixel in data.chunks_exact_mut(4) {
                pixel.swap(0, 2);
            }

            Ok(SmallVec::from_elem(Frame::new(data), 1))
        }

        let frames = match self.format {
            ImageFormat::Gif => {
                let decoder = GifDecoder::new(Cursor::new(&self.bytes))?;
                let mut frames = SmallVec::new();

                for frame in decoder.into_frames() {
                    let mut frame = frame?;
                    // Convert from RGBA to BGRA.
                    for pixel in frame.buffer_mut().chunks_exact_mut(4) {
                        pixel.swap(0, 2);
                    }
                    frames.push(frame);
                }

                frames
            }
            ImageFormat::Png => frames_for_image(&self.bytes, image::ImageFormat::Png)?,
            ImageFormat::Jpeg => frames_for_image(&self.bytes, image::ImageFormat::Jpeg)?,
            ImageFormat::Webp => frames_for_image(&self.bytes, image::ImageFormat::WebP)?,
            ImageFormat::Bmp => frames_for_image(&self.bytes, image::ImageFormat::Bmp)?,
            ImageFormat::Tiff => frames_for_image(&self.bytes, image::ImageFormat::Tiff)?,
            ImageFormat::Svg => {
                let pixmap = svg_renderer.render_pixmap(&self.bytes, SvgSize::ScaleFactor(1.0))?;

                let buffer =
                    image::ImageBuffer::from_raw(pixmap.width(), pixmap.height(), pixmap.take())
                        .unwrap();

                SmallVec::from_elem(Frame::new(buffer), 1)
            }
        };

        Ok(Arc::new(RenderImage::new(frames)))
    }

    /// Get the format of the clipboard image
    pub fn format(&self) -> ImageFormat {
        self.format
    }

    /// Get the raw bytes of the clipboard image
    pub fn bytes(&self) -> &[u8] {
        self.bytes.as_slice()
    }
}

/// A clipboard item that should be copied to the clipboard
#[derive(Clone, Debug, Eq, PartialEq)]
pub struct ClipboardString {
    pub(crate) text: String,
    pub(crate) metadata: Option<String>,
}

impl ClipboardString {
    /// Create a new clipboard string with the given text
    pub fn new(text: String) -> Self {
        Self {
            text,
            metadata: None,
        }
    }

    /// Return a new clipboard item with the metadata replaced by the given metadata,
    /// after serializing it as JSON.
    pub fn with_json_metadata<T: Serialize>(mut self, metadata: T) -> Self {
        self.metadata = Some(serde_json::to_string(&metadata).unwrap());
        self
    }

    /// Get the text of the clipboard string
    pub fn text(&self) -> &String {
        &self.text
    }

    /// Get the owned text of the clipboard string
    pub fn into_text(self) -> String {
        self.text
    }

    /// Get the metadata of the clipboard string, formatted as JSON
    pub fn metadata_json<T>(&self) -> Option<T>
    where
        T: for<'a> Deserialize<'a>,
    {
        self.metadata
            .as_ref()
            .and_then(|m| serde_json::from_str(m).ok())
    }

    #[cfg_attr(any(target_os = "linux", target_os = "freebsd"), allow(dead_code))]
    pub(crate) fn text_hash(text: &str) -> u64 {
        let mut hasher = SeaHasher::new();
        text.hash(&mut hasher);
        hasher.finish()
    }
}

impl From<String> for ClipboardString {
    fn from(value: String) -> Self {
        Self {
            text: value,
            metadata: None,
        }
    }
}<|MERGE_RESOLUTION|>--- conflicted
+++ resolved
@@ -151,11 +151,7 @@
 pub(crate) fn current_platform(_headless: bool) -> Rc<dyn Platform> {
     Rc::new(
         WindowsPlatform::new()
-<<<<<<< HEAD
-            .inspect_err(|err| show_error("Error: Zed failed to launch", err.to_string()))
-=======
             .inspect_err(|err| show_error("Failed to launch", err.to_string()))
->>>>>>> 7c4da373
             .unwrap(),
     )
 }
