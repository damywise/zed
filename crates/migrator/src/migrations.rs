pub(crate) mod m_2025_01_02 {
    mod settings;

    pub(crate) use settings::SETTINGS_PATTERNS;
}

pub(crate) mod m_2025_01_29 {
    mod keymap;
    mod settings;

    pub(crate) use keymap::KEYMAP_PATTERNS;
    pub(crate) use settings::{SETTINGS_PATTERNS, replace_edit_prediction_provider_setting};
}

pub(crate) mod m_2025_01_30 {
    mod keymap;
    mod settings;

    pub(crate) use keymap::KEYMAP_PATTERNS;
    pub(crate) use settings::SETTINGS_PATTERNS;
}

pub(crate) mod m_2025_03_03 {
    mod keymap;

    pub(crate) use keymap::KEYMAP_PATTERNS;
}

pub(crate) mod m_2025_03_06 {
    mod keymap;

    pub(crate) use keymap::KEYMAP_PATTERNS;
}

pub(crate) mod m_2025_03_29 {
    mod settings;

    pub(crate) use settings::SETTINGS_PATTERNS;
}

pub(crate) mod m_2025_04_15 {
    mod keymap;
    mod settings;

    pub(crate) use keymap::KEYMAP_PATTERNS;
    pub(crate) use settings::SETTINGS_PATTERNS;
}

pub(crate) mod m_2025_04_21 {
    mod settings;

    pub(crate) use settings::SETTINGS_PATTERNS;
}

pub(crate) mod m_2025_04_23 {
    mod settings;

    pub(crate) use settings::SETTINGS_PATTERNS;
}

pub(crate) mod m_2025_05_05 {
    mod settings;

    pub(crate) use settings::SETTINGS_PATTERNS;
}

pub(crate) mod m_2025_05_08 {
    mod settings;

    pub(crate) use settings::SETTINGS_PATTERNS;
}

pub(crate) mod m_2025_05_29 {
    mod settings;

    pub(crate) use settings::SETTINGS_PATTERNS;
}

pub(crate) mod m_2025_06_16 {
    mod settings;

    pub(crate) use settings::SETTINGS_PATTERNS;
}

pub(crate) mod m_2025_06_25 {
    mod settings;

    pub(crate) use settings::SETTINGS_PATTERNS;
<<<<<<< HEAD
=======
}

pub(crate) mod m_2025_06_27 {
    mod settings;

    pub(crate) use settings::SETTINGS_PATTERNS;
>>>>>>> 7c4da373
}<|MERGE_RESOLUTION|>--- conflicted
+++ resolved
@@ -86,13 +86,10 @@
     mod settings;
 
     pub(crate) use settings::SETTINGS_PATTERNS;
-<<<<<<< HEAD
-=======
 }
 
 pub(crate) mod m_2025_06_27 {
     mod settings;
 
     pub(crate) use settings::SETTINGS_PATTERNS;
->>>>>>> 7c4da373
 }