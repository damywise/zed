--- conflicted
+++ resolved
@@ -156,13 +156,10 @@
             migrations::m_2025_06_25::SETTINGS_PATTERNS,
             &SETTINGS_QUERY_2025_06_25,
         ),
-<<<<<<< HEAD
-=======
         (
             migrations::m_2025_06_27::SETTINGS_PATTERNS,
             &SETTINGS_QUERY_2025_06_27,
         ),
->>>>>>> 7c4da373
     ];
     run_migrations(text, migrations)
 }
@@ -269,13 +266,10 @@
     SETTINGS_QUERY_2025_06_25,
     migrations::m_2025_06_25::SETTINGS_PATTERNS
 );
-<<<<<<< HEAD
-=======
 define_query!(
     SETTINGS_QUERY_2025_06_27,
     migrations::m_2025_06_27::SETTINGS_PATTERNS
 );
->>>>>>> 7c4da373
 
 // custom query
 static EDIT_PREDICTION_SETTINGS_MIGRATION_QUERY: LazyLock<Query> = LazyLock::new(|| {
@@ -896,15 +890,11 @@
 
     #[test]
     fn test_mcp_settings_migration() {
-<<<<<<< HEAD
-        assert_migrate_settings(
-=======
         assert_migrate_settings_with_migrations(
             &[(
                 migrations::m_2025_06_16::SETTINGS_PATTERNS,
                 &SETTINGS_QUERY_2025_06_16,
             )],
->>>>>>> 7c4da373
             r#"{
     "context_servers": {
         "empty_server": {},
@@ -1089,9 +1079,6 @@
         }
     }
 }"#;
-<<<<<<< HEAD
-        assert_migrate_settings(settings, None);
-=======
         assert_migrate_settings_with_migrations(
             &[(
                 migrations::m_2025_06_16::SETTINGS_PATTERNS,
@@ -1100,7 +1087,6 @@
             settings,
             None,
         );
->>>>>>> 7c4da373
     }
 
     #[test]
@@ -1173,8 +1159,6 @@
             None,
         );
     }
-<<<<<<< HEAD
-=======
 
     #[test]
     fn test_flatten_context_server_command() {
@@ -1271,5 +1255,4 @@
             ),
         );
     }
->>>>>>> 7c4da373
 }