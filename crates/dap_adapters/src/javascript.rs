--- conflicted
+++ resolved
@@ -4,16 +4,11 @@
 use dap::{StartDebuggingRequestArguments, adapters::DebugTaskDefinition};
 use gpui::AsyncApp;
 use serde_json::Value;
-<<<<<<< HEAD
 use std::{
     borrow::Cow,
-    collections::HashMap,
     path::PathBuf,
     sync::{LazyLock, OnceLock},
 };
-=======
-use std::{path::PathBuf, sync::OnceLock};
->>>>>>> 2a6ef006
 use task::DebugRequest;
 use util::{ResultExt, maybe};
 
