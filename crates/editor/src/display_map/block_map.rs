use super::{
    wrap_map::{self, WrapEdit, WrapPoint, WrapSnapshot},
    Highlights,
};
use crate::{EditorStyle, GutterDimensions};
use collections::{Bound, HashMap, HashSet};
use gpui::{AnyElement, EntityId, Pixels, WindowContext};
use language::{Chunk, Patch, Point};
use multi_buffer::{
    Anchor, ExcerptId, ExcerptInfo, MultiBufferRow, MultiBufferSnapshot, ToPoint as _,
};
use parking_lot::Mutex;
use std::{
    cell::RefCell,
    cmp::{self, Ordering},
    fmt::Debug,
    ops::{Deref, DerefMut, Range, RangeBounds},
    sync::{
        atomic::{AtomicUsize, Ordering::SeqCst},
        Arc,
    },
};
use sum_tree::{Bias, SumTree, TreeMap};
use text::Edit;
use ui::ElementId;

const NEWLINES: &[u8] = &[b'\n'; u8::MAX as usize];
const BULLETS: &str = "********************************************************************************************************************************";

/// Tracks custom blocks such as diagnostics that should be displayed within buffer.
///
/// See the [`display_map` module documentation](crate::display_map) for more information.
pub struct BlockMap {
    next_block_id: AtomicUsize,
    wrap_snapshot: RefCell<WrapSnapshot>,
    custom_blocks: Vec<Arc<CustomBlock>>,
    custom_blocks_by_id: TreeMap<CustomBlockId, Arc<CustomBlock>>,
    transforms: RefCell<SumTree<Transform>>,
    show_excerpt_controls: bool,
    buffer_header_height: u32,
    excerpt_header_height: u32,
    excerpt_footer_height: u32,
}

pub struct BlockMapReader<'a> {
    blocks: &'a Vec<Arc<CustomBlock>>,
    pub snapshot: BlockSnapshot,
}

pub struct BlockMapWriter<'a>(&'a mut BlockMap);

#[derive(Clone)]
pub struct BlockSnapshot {
    wrap_snapshot: WrapSnapshot,
    transforms: SumTree<Transform>,
    custom_blocks_by_id: TreeMap<CustomBlockId, Arc<CustomBlock>>,
    pub(super) buffer_header_height: u32,
    pub(super) excerpt_header_height: u32,
    pub(super) excerpt_footer_height: u32,
}

#[derive(Clone, Copy, Debug, Default, PartialEq, Eq, PartialOrd, Ord, Hash)]
pub struct CustomBlockId(usize);

impl From<CustomBlockId> for ElementId {
    fn from(val: CustomBlockId) -> Self {
        ElementId::Integer(val.0)
    }
}

#[derive(Copy, Clone, Debug, Default, Eq, Ord, PartialOrd, PartialEq)]
pub struct BlockPoint(pub Point);

#[derive(Copy, Clone, Debug, Default, Eq, Ord, PartialOrd, PartialEq)]
pub struct BlockRow(pub(super) u32);

#[derive(Copy, Clone, Debug, Default, Eq, Ord, PartialOrd, PartialEq)]
struct WrapRow(u32);

pub type RenderBlock = Box<dyn Send + FnMut(&mut BlockContext) -> AnyElement>;

#[derive(Clone, Debug, Eq, PartialEq)]
pub enum BlockPlacement<T> {
    Above(T),
    Below(T),
    Replace(Range<T>),
}

impl<T> BlockPlacement<T> {
    fn start(&self) -> &T {
        match self {
            BlockPlacement::Above(position) => position,
            BlockPlacement::Below(position) => position,
            BlockPlacement::Replace(range) => &range.start,
        }
    }

    fn end(&self) -> &T {
        match self {
            BlockPlacement::Above(position) => position,
            BlockPlacement::Below(position) => position,
            BlockPlacement::Replace(range) => &range.end,
        }
    }

    pub fn as_ref(&self) -> BlockPlacement<&T> {
        match self {
            BlockPlacement::Above(position) => BlockPlacement::Above(position),
            BlockPlacement::Below(position) => BlockPlacement::Below(position),
            BlockPlacement::Replace(range) => BlockPlacement::Replace(&range.start..&range.end),
        }
    }

    pub fn map<R>(self, mut f: impl FnMut(T) -> R) -> BlockPlacement<R> {
        match self {
            BlockPlacement::Above(position) => BlockPlacement::Above(f(position)),
            BlockPlacement::Below(position) => BlockPlacement::Below(f(position)),
            BlockPlacement::Replace(range) => BlockPlacement::Replace(f(range.start)..f(range.end)),
        }
    }
}

impl BlockPlacement<Anchor> {
    fn cmp(&self, other: &Self, buffer: &MultiBufferSnapshot) -> Ordering {
        match (self, other) {
            (BlockPlacement::Above(anchor_a), BlockPlacement::Above(anchor_b))
            | (BlockPlacement::Below(anchor_a), BlockPlacement::Below(anchor_b)) => {
                anchor_a.cmp(anchor_b, buffer)
            }
            (BlockPlacement::Above(anchor_a), BlockPlacement::Below(anchor_b)) => {
                anchor_a.cmp(anchor_b, buffer).then(Ordering::Less)
            }
            (BlockPlacement::Below(anchor_a), BlockPlacement::Above(anchor_b)) => {
                anchor_a.cmp(anchor_b, buffer).then(Ordering::Greater)
            }
            (BlockPlacement::Above(anchor), BlockPlacement::Replace(range)) => {
                anchor.cmp(&range.start, buffer).then(Ordering::Less)
            }
            (BlockPlacement::Replace(range), BlockPlacement::Above(anchor)) => {
                range.start.cmp(anchor, buffer).then(Ordering::Greater)
            }
            (BlockPlacement::Below(anchor), BlockPlacement::Replace(range)) => {
                anchor.cmp(&range.start, buffer).then(Ordering::Greater)
            }
            (BlockPlacement::Replace(range), BlockPlacement::Below(anchor)) => {
                range.start.cmp(anchor, buffer).then(Ordering::Less)
            }
            (BlockPlacement::Replace(range_a), BlockPlacement::Replace(range_b)) => range_a
                .start
                .cmp(&range_b.start, buffer)
                .then_with(|| range_b.end.cmp(&range_a.end, buffer)),
        }
    }

    fn to_wrap_row(&self, wrap_snapshot: &WrapSnapshot) -> Option<BlockPlacement<WrapRow>> {
        let buffer_snapshot = wrap_snapshot.buffer_snapshot();
        match self {
            BlockPlacement::Above(position) => {
                let mut position = position.to_point(buffer_snapshot);
                position.column = 0;
                let wrap_row = WrapRow(wrap_snapshot.make_wrap_point(position, Bias::Left).row());
                Some(BlockPlacement::Above(wrap_row))
            }
            BlockPlacement::Below(position) => {
                let mut position = position.to_point(buffer_snapshot);
                position.column = buffer_snapshot.line_len(MultiBufferRow(position.row));
                let wrap_row = WrapRow(wrap_snapshot.make_wrap_point(position, Bias::Left).row());
                Some(BlockPlacement::Below(wrap_row))
            }
            BlockPlacement::Replace(range) => {
                let mut start = range.start.to_point(buffer_snapshot);
                let mut end = range.end.to_point(buffer_snapshot);
                if start == end {
                    None
                } else {
                    start.column = 0;
                    let start_wrap_row =
                        WrapRow(wrap_snapshot.make_wrap_point(start, Bias::Left).row());
                    end.column = buffer_snapshot.line_len(MultiBufferRow(end.row));
                    let end_wrap_row =
                        WrapRow(wrap_snapshot.make_wrap_point(end, Bias::Left).row());
                    Some(BlockPlacement::Replace(start_wrap_row..end_wrap_row))
                }
            }
        }
    }
}

impl Ord for BlockPlacement<WrapRow> {
    fn cmp(&self, other: &Self) -> Ordering {
        match (self, other) {
            (BlockPlacement::Above(row_a), BlockPlacement::Above(row_b))
            | (BlockPlacement::Below(row_a), BlockPlacement::Below(row_b)) => row_a.cmp(row_b),
            (BlockPlacement::Above(row_a), BlockPlacement::Below(row_b)) => {
                row_a.cmp(row_b).then(Ordering::Less)
            }
            (BlockPlacement::Below(row_a), BlockPlacement::Above(row_b)) => {
                row_a.cmp(row_b).then(Ordering::Greater)
            }
            (BlockPlacement::Above(row), BlockPlacement::Replace(range)) => {
                row.cmp(&range.start).then(Ordering::Less)
            }
            (BlockPlacement::Replace(range), BlockPlacement::Above(row)) => {
                range.start.cmp(row).then(Ordering::Greater)
            }
            (BlockPlacement::Below(row), BlockPlacement::Replace(range)) => {
                row.cmp(&range.start).then(Ordering::Greater)
            }
            (BlockPlacement::Replace(range), BlockPlacement::Below(row)) => {
                range.start.cmp(row).then(Ordering::Less)
            }
            (BlockPlacement::Replace(range_a), BlockPlacement::Replace(range_b)) => range_a
                .start
                .cmp(&range_b.start)
                .then_with(|| range_b.end.cmp(&range_a.end)),
        }
    }
}

impl PartialOrd for BlockPlacement<WrapRow> {
    fn partial_cmp(&self, other: &Self) -> Option<Ordering> {
        Some(self.cmp(other))
    }
}

pub struct CustomBlock {
    id: CustomBlockId,
    placement: BlockPlacement<Anchor>,
    height: u32,
    style: BlockStyle,
    render: Arc<Mutex<RenderBlock>>,
    priority: usize,
}

pub struct BlockProperties<P> {
    pub placement: BlockPlacement<P>,
    pub height: u32,
    pub style: BlockStyle,
    pub render: RenderBlock,
    pub priority: usize,
}

impl<P: Debug> Debug for BlockProperties<P> {
    fn fmt(&self, f: &mut std::fmt::Formatter<'_>) -> std::fmt::Result {
        f.debug_struct("BlockProperties")
            .field("placement", &self.placement)
            .field("height", &self.height)
            .field("style", &self.style)
            .finish()
    }
}

#[derive(Debug, Copy, Clone, Eq, PartialEq, Ord, PartialOrd)]
pub enum BlockStyle {
    Fixed,
    Flex,
    Sticky,
}

pub struct BlockContext<'a, 'b> {
    pub context: &'b mut WindowContext<'a>,
    pub anchor_x: Pixels,
    pub max_width: Pixels,
    pub gutter_dimensions: &'b GutterDimensions,
    pub em_width: Pixels,
    pub line_height: Pixels,
    pub block_id: BlockId,
    pub editor_style: &'b EditorStyle,
}

#[derive(Debug, Clone, Copy, PartialEq, Eq, Ord, PartialOrd, Hash)]
pub enum BlockId {
    ExcerptBoundary(Option<ExcerptId>),
    Custom(CustomBlockId),
}

impl From<BlockId> for ElementId {
    fn from(value: BlockId) -> Self {
        match value {
            BlockId::Custom(CustomBlockId(id)) => ("Block", id).into(),
            BlockId::ExcerptBoundary(next_excerpt) => match next_excerpt {
                Some(id) => ("ExcerptBoundary", EntityId::from(id)).into(),
                None => "LastExcerptBoundary".into(),
            },
        }
    }
}

impl std::fmt::Display for BlockId {
    fn fmt(&self, f: &mut std::fmt::Formatter<'_>) -> std::fmt::Result {
        match self {
            Self::Custom(id) => write!(f, "Block({id:?})"),
            Self::ExcerptBoundary(id) => write!(f, "ExcerptHeader({id:?})"),
        }
    }
}

#[derive(Clone, Debug)]
struct Transform {
    summary: TransformSummary,
    block: Option<Block>,
}

#[allow(clippy::large_enum_variant)]
#[derive(Clone)]
pub enum Block {
    Custom(Arc<CustomBlock>),
    ExcerptBoundary {
        prev_excerpt: Option<ExcerptInfo>,
        next_excerpt: Option<ExcerptInfo>,
        height: u32,
        starts_new_buffer: bool,
        show_excerpt_controls: bool,
    },
}

impl Block {
    pub fn id(&self) -> BlockId {
        match self {
            Block::Custom(block) => BlockId::Custom(block.id),
            Block::ExcerptBoundary { next_excerpt, .. } => {
                BlockId::ExcerptBoundary(next_excerpt.as_ref().map(|info| info.id))
            }
        }
    }

    fn priority(&self) -> usize {
        match self {
            Block::Custom(block) => block.priority,
            Block::ExcerptBoundary { .. } => usize::MAX,
        }
    }

    pub fn height(&self) -> u32 {
        match self {
            Block::Custom(block) => block.height,
            Block::ExcerptBoundary { height, .. } => *height,
        }
    }

    pub fn style(&self) -> BlockStyle {
        match self {
            Block::Custom(block) => block.style,
            Block::ExcerptBoundary { .. } => BlockStyle::Sticky,
        }
    }

    fn place_above(&self) -> bool {
        match self {
            Block::Custom(block) => matches!(block.placement, BlockPlacement::Above(_)),
            Block::ExcerptBoundary { next_excerpt, .. } => next_excerpt.is_some(),
        }
    }

    fn place_below(&self) -> bool {
        match self {
            Block::Custom(block) => matches!(block.placement, BlockPlacement::Below(_)),
            Block::ExcerptBoundary { next_excerpt, .. } => next_excerpt.is_none(),
        }
    }
}

impl Debug for Block {
    fn fmt(&self, f: &mut std::fmt::Formatter<'_>) -> std::fmt::Result {
        match self {
            Self::Custom(block) => f.debug_struct("Custom").field("block", block).finish(),
            Self::ExcerptBoundary {
                starts_new_buffer,
                next_excerpt,
                prev_excerpt,
                ..
            } => f
                .debug_struct("ExcerptBoundary")
                .field("prev_excerpt", &prev_excerpt)
                .field("next_excerpt", &next_excerpt)
                .field("starts_new_buffer", &starts_new_buffer)
                .finish(),
        }
    }
}

#[derive(Clone, Debug, Default)]
struct TransformSummary {
    input_rows: u32,
    output_rows: u32,
}

pub struct BlockChunks<'a> {
    transforms: sum_tree::Cursor<'a, Transform, (BlockRow, WrapRow)>,
    input_chunks: wrap_map::WrapChunks<'a>,
    input_chunk: Chunk<'a>,
    output_row: u32,
    max_output_row: u32,
    masked: bool,
}

#[derive(Clone)]
pub struct BlockBufferRows<'a> {
    transforms: sum_tree::Cursor<'a, Transform, (BlockRow, WrapRow)>,
    input_buffer_rows: wrap_map::WrapBufferRows<'a>,
    output_row: BlockRow,
    started: bool,
}

fn debug_transforms(transforms: &SumTree<Transform>) -> String {
    use core::fmt::Write;

    let mut buf = "(".to_string();

    for transform in transforms.items(&()) {
        write!(
            &mut buf,
            "[{} - {:?}:{:?}]",
            match transform.block.as_ref() {
                Some(Block::Custom(block)) => format!("block:{}", block.id.0),
                Some(Block::ExcerptBoundary { .. }) => "boundary".to_string(),
                None => "isomorphic".to_string(),
            },
            transform.summary.input_rows,
            transform.summary.output_rows
        )
        .unwrap();
    }

    buf.push(')');

    buf
}

impl BlockMap {
    pub fn new(
        wrap_snapshot: WrapSnapshot,
        show_excerpt_controls: bool,
        buffer_header_height: u32,
        excerpt_header_height: u32,
        excerpt_footer_height: u32,
    ) -> Self {
        let row_count = wrap_snapshot.max_point().row() + 1;
        let map = Self {
            next_block_id: AtomicUsize::new(0),
            custom_blocks: Vec::new(),
            custom_blocks_by_id: TreeMap::default(),
            transforms: RefCell::new(SumTree::from_item(Transform::isomorphic(row_count), &())),
            wrap_snapshot: RefCell::new(wrap_snapshot.clone()),
            show_excerpt_controls,
            buffer_header_height,
            excerpt_header_height,
            excerpt_footer_height,
        };
        map.sync(
            &wrap_snapshot,
            Patch::new(vec![Edit {
                old: 0..row_count,
                new: 0..row_count,
            }]),
        );
        map
    }

    pub fn read(&self, wrap_snapshot: WrapSnapshot, edits: Patch<u32>) -> BlockMapReader {
        self.sync(&wrap_snapshot, edits);
        *self.wrap_snapshot.borrow_mut() = wrap_snapshot.clone();
        BlockMapReader {
            blocks: &self.custom_blocks,
            snapshot: BlockSnapshot {
                wrap_snapshot,
                transforms: self.transforms.borrow().clone(),
                custom_blocks_by_id: self.custom_blocks_by_id.clone(),
                buffer_header_height: self.buffer_header_height,
                excerpt_header_height: self.excerpt_header_height,
                excerpt_footer_height: self.excerpt_footer_height,
            },
        }
    }

    pub fn write(&mut self, wrap_snapshot: WrapSnapshot, edits: Patch<u32>) -> BlockMapWriter {
        self.sync(&wrap_snapshot, edits);
        *self.wrap_snapshot.borrow_mut() = wrap_snapshot;
        BlockMapWriter(self)
    }

    fn sync(&self, wrap_snapshot: &WrapSnapshot, mut edits: Patch<u32>) {
        let buffer = wrap_snapshot.buffer_snapshot();

        // Handle changing the last excerpt if it is empty.
        if buffer.trailing_excerpt_update_count()
            != self
                .wrap_snapshot
                .borrow()
                .buffer_snapshot()
                .trailing_excerpt_update_count()
        {
            let max_point = wrap_snapshot.max_point();
            let edit_start = wrap_snapshot.prev_row_boundary(max_point);
            let edit_end = max_point.row() + 1;
            edits = edits.compose([WrapEdit {
                old: edit_start..edit_end,
                new: edit_start..edit_end,
            }]);
        }

        let edits = edits.into_inner();
        if edits.is_empty() {
            return;
        }

        let mut transforms = self.transforms.borrow_mut();
        let mut new_transforms = SumTree::default();
        let mut cursor = transforms.cursor::<WrapRow>(&());
        let mut last_block_ix = 0;
        let mut blocks_in_edit = Vec::new();
        let mut edits = edits.into_iter().peekable();

        while let Some(edit) = edits.next() {
            let mut old_start = WrapRow(edit.old.start);
            let mut new_start = WrapRow(edit.new.start);

            // Preserve transforms that:
            // * strictly precedes this edit
            // * isomorphic or replace transforms that end *at* the start of the edit
            // * below blocks that end at the start of the edit
            new_transforms.append(cursor.slice(&old_start, Bias::Left, &()), &());
            if let Some(transform) = cursor.item() {
                if transform.summary.input_rows > 0 && cursor.end(&()) == old_start {
                    // Preserve the transform (push and next)
                    new_transforms.push(transform.clone(), &());
                    cursor.next(&());

                    // Preserve below blocks at end of edit
                    while let Some(transform) = cursor.item() {
                        if transform.block.as_ref().map_or(false, |b| b.place_below()) {
                            new_transforms.push(transform.clone(), &());
                            cursor.next(&());
                        } else {
                            break;
                        }
                    }
                }
            }

            // Ensure the edit starts at a transform boundary.
            // If the edit starts within an isomorphic transform, preserve its prefix
            // If the edit lands within a replacement block, expand the edit to include the start of the replaced input range
            let mut preserved_blocks_above_edit = false;
            let transform = cursor.item().unwrap();
            let transform_rows_before_edit = old_start.0 - cursor.start().0;
            if transform_rows_before_edit > 0 {
                if transform.block.is_none() {
                    // Preserve any portion of the old isomorphic transform that precedes this edit.
                    push_isomorphic(&mut new_transforms, transform_rows_before_edit);
                } else {
                    // We landed within a block that replaces some lines, so we
                    // extend the edit to start at the beginning of the
                    // replacement.
                    debug_assert!(transform.summary.input_rows > 0);
                    old_start.0 -= transform_rows_before_edit;
                    new_start.0 -= transform_rows_before_edit;
                    // The blocks *above* it are already in the new transforms, so
                    // we don't need to re-insert them when querying blocks.
                    preserved_blocks_above_edit = true;
                }
            }

            // Decide where the edit ends
            // * It should end at a transform boundary
            // * Coalesce edits that intersect the same transform
            let mut old_end = WrapRow(edit.old.end);
            let mut new_end = WrapRow(edit.new.end);
            loop {
                // Seek to the transform starting at or after the end of the edit
                cursor.seek(&old_end, Bias::Left, &());
                cursor.next(&());

                // Extend edit to the end of the discarded transform so it is reconstructed in full
                let transform_rows_after_edit = cursor.start().0 - old_end.0;
                old_end.0 += transform_rows_after_edit;
                new_end.0 += transform_rows_after_edit;

                // Combine this edit with any subsequent edits that intersect the same transform.
                while let Some(next_edit) = edits.peek() {
                    if next_edit.old.start <= cursor.start().0 {
                        old_end = WrapRow(next_edit.old.end);
                        new_end = WrapRow(next_edit.new.end);
                        cursor.seek(&old_end, Bias::Left, &());
                        cursor.next(&());
                        edits.next();
                    } else {
                        break;
                    }
                }

                if *cursor.start() == old_end {
                    break;
                }
            }

            // Discard below blocks at the end of the edit. They'll be reconstructed.
            while let Some(transform) = cursor.item() {
                if transform.block.as_ref().map_or(false, |b| b.place_below()) {
                    cursor.next(&());
                } else {
                    break;
                }
            }

            // Find the blocks within this edited region.
            let new_buffer_start =
                wrap_snapshot.to_point(WrapPoint::new(new_start.0, 0), Bias::Left);
            let start_bound = Bound::Included(new_buffer_start);
            let start_block_ix =
                match self.custom_blocks[last_block_ix..].binary_search_by(|probe| {
                    probe
                        .start()
                        .to_point(buffer)
                        .cmp(&new_buffer_start)
                        // Move left until we find the index of the first block starting within this edit
                        .then(Ordering::Greater)
                }) {
                    Ok(ix) | Err(ix) => last_block_ix + ix,
                };

            let end_bound;
            let end_block_ix = if new_end.0 > wrap_snapshot.max_point().row() {
                end_bound = Bound::Unbounded;
                self.custom_blocks.len()
            } else {
                let new_buffer_end =
                    wrap_snapshot.to_point(WrapPoint::new(new_end.0, 0), Bias::Left);
                end_bound = Bound::Excluded(new_buffer_end);
                match self.custom_blocks[start_block_ix..].binary_search_by(|probe| {
                    probe
                        .start()
                        .to_point(buffer)
                        .cmp(&new_buffer_end)
                        .then(Ordering::Greater)
                }) {
                    Ok(ix) | Err(ix) => start_block_ix + ix,
                }
            };
            last_block_ix = end_block_ix;

            debug_assert!(blocks_in_edit.is_empty());

            blocks_in_edit.extend(
                self.custom_blocks[start_block_ix..end_block_ix]
                    .iter()
                    .filter_map(|block| {
                        Some((
                            block.placement.to_wrap_row(wrap_snapshot)?,
                            Block::Custom(block.clone()),
                        ))
                    }),
            );

            if buffer.show_headers() {
                blocks_in_edit.extend(BlockMap::header_and_footer_blocks(
                    self.show_excerpt_controls,
                    self.excerpt_footer_height,
                    self.buffer_header_height,
                    self.excerpt_header_height,
                    buffer,
                    (start_bound, end_bound),
                    wrap_snapshot,
                ));
            }

            BlockMap::sort_blocks(&mut blocks_in_edit);

            // For each of these blocks, insert a new isomorphic transform preceding the block,
            // and then insert the block itself.
            for (block_placement, block) in blocks_in_edit.drain(..) {
                if preserved_blocks_above_edit
                    && block_placement == BlockPlacement::Above(old_start)
                {
                    continue;
                }

                let mut summary = TransformSummary {
                    input_rows: 0,
                    output_rows: block.height(),
                };

                let rows_before_block;
                match block_placement {
                    BlockPlacement::Above(position) => {
                        rows_before_block = position.0 - new_transforms.summary().input_rows;
                    }
                    BlockPlacement::Below(position) => {
                        rows_before_block = (position.0 + 1) - new_transforms.summary().input_rows;
                    }
                    BlockPlacement::Replace(range) => {
                        rows_before_block = range.start.0 - new_transforms.summary().input_rows;
                        summary.input_rows = range.end.0 - range.start.0 + 1;
                    }
                }

                push_isomorphic(&mut new_transforms, rows_before_block);
                new_transforms.push(
                    Transform {
                        summary,
                        block: Some(block),
                    },
                    &(),
                );
            }

            // Insert an isomorphic transform after the final block.
            let rows_after_last_block = new_end
                .0
                .saturating_sub(new_transforms.summary().input_rows);
            push_isomorphic(&mut new_transforms, rows_after_last_block);
        }

        new_transforms.append(cursor.suffix(&()), &());
        debug_assert_eq!(
            new_transforms.summary().input_rows,
            wrap_snapshot.max_point().row() + 1
        );

        drop(cursor);
        *transforms = new_transforms;
    }

    pub fn replace_blocks(&mut self, mut renderers: HashMap<CustomBlockId, RenderBlock>) {
        for block in &mut self.custom_blocks {
            if let Some(render) = renderers.remove(&block.id) {
                *block.render.lock() = render;
            }
        }
    }

    pub fn show_excerpt_controls(&self) -> bool {
        self.show_excerpt_controls
    }

    fn header_and_footer_blocks<'a, 'b: 'a, 'c: 'a + 'b, R, T>(
        show_excerpt_controls: bool,
        excerpt_footer_height: u32,
        buffer_header_height: u32,
        excerpt_header_height: u32,
        buffer: &'b multi_buffer::MultiBufferSnapshot,
        range: R,
        wrap_snapshot: &'c WrapSnapshot,
    ) -> impl Iterator<Item = (BlockPlacement<WrapRow>, Block)> + 'b
    where
        R: RangeBounds<T>,
        T: multi_buffer::ToOffset,
    {
        buffer
            .excerpt_boundaries_in_range(range)
            .filter_map(move |excerpt_boundary| {
                let wrap_row;
                if excerpt_boundary.next.is_some() {
                    wrap_row = wrap_snapshot
                        .make_wrap_point(Point::new(excerpt_boundary.row.0, 0), Bias::Left)
                        .row();
                } else {
                    wrap_row = wrap_snapshot
                        .make_wrap_point(
                            Point::new(
                                excerpt_boundary.row.0,
                                buffer.line_len(excerpt_boundary.row),
                            ),
                            Bias::Left,
                        )
                        .row();
                }

                let starts_new_buffer = match (&excerpt_boundary.prev, &excerpt_boundary.next) {
                    (_, None) => false,
                    (None, Some(_)) => true,
                    (Some(prev), Some(next)) => prev.buffer_id != next.buffer_id,
                };

                let mut height = 0;
                if excerpt_boundary.prev.is_some() {
                    if show_excerpt_controls {
                        height += excerpt_footer_height;
                    }
                }
                if excerpt_boundary.next.is_some() {
                    if starts_new_buffer {
                        height += buffer_header_height;
                        if show_excerpt_controls {
                            height += excerpt_header_height;
                        }
                    } else {
                        height += excerpt_header_height;
                    }
                }

                if height == 0 {
                    return None;
                }

                Some((
                    if excerpt_boundary.next.is_some() {
                        BlockPlacement::Above(WrapRow(wrap_row))
                    } else {
                        BlockPlacement::Below(WrapRow(wrap_row))
                    },
                    Block::ExcerptBoundary {
                        prev_excerpt: excerpt_boundary.prev,
                        next_excerpt: excerpt_boundary.next,
                        height,
                        starts_new_buffer,
                        show_excerpt_controls,
                    },
                ))
            })
    }

    fn sort_blocks(blocks: &mut Vec<(BlockPlacement<WrapRow>, Block)>) {
        blocks.sort_unstable_by_key(|(placement, block)| {
            (placement.clone(), block.priority(), block.id())
        });
        blocks.dedup_by(|(right, _), (left, _)| match (left, right) {
            (BlockPlacement::Replace(range), BlockPlacement::Above(row)) => {
                range.start < *row && range.end >= *row
            }
            (BlockPlacement::Replace(range), BlockPlacement::Below(row)) => {
                range.start <= *row && range.end > *row
            }
            (BlockPlacement::Replace(range_a), BlockPlacement::Replace(range_b)) => {
                if range_a.end >= range_b.start && range_a.start <= range_b.end {
                    range_a.end = range_a.end.max(range_b.end);
                    true
                } else {
                    false
                }
            }
            _ => false,
        });
    }
}

fn push_isomorphic(tree: &mut SumTree<Transform>, rows: u32) {
    if rows == 0 {
        return;
    }

    let mut merged = false;
    tree.update_last(
        |last_transform| {
            if last_transform.block.is_none() {
                last_transform.summary.input_rows += rows;
                last_transform.summary.output_rows += rows;
                merged = true;
            }
        },
        &(),
    );
    if !merged {
        tree.push(Transform::isomorphic(rows), &());
    }
}

impl BlockPoint {
    pub fn new(row: u32, column: u32) -> Self {
        Self(Point::new(row, column))
    }
}

impl Deref for BlockPoint {
    type Target = Point;

    fn deref(&self) -> &Self::Target {
        &self.0
    }
}

impl std::ops::DerefMut for BlockPoint {
    fn deref_mut(&mut self) -> &mut Self::Target {
        &mut self.0
    }
}

impl<'a> Deref for BlockMapReader<'a> {
    type Target = BlockSnapshot;

    fn deref(&self) -> &Self::Target {
        &self.snapshot
    }
}

impl<'a> DerefMut for BlockMapReader<'a> {
    fn deref_mut(&mut self) -> &mut Self::Target {
        &mut self.snapshot
    }
}

impl<'a> BlockMapReader<'a> {
    pub fn row_for_block(&self, block_id: CustomBlockId) -> Option<BlockRow> {
        let block = self.blocks.iter().find(|block| block.id == block_id)?;
        let buffer_row = block
            .start()
            .to_point(self.wrap_snapshot.buffer_snapshot())
            .row;
        let wrap_row = self
            .wrap_snapshot
            .make_wrap_point(Point::new(buffer_row, 0), Bias::Left)
            .row();
        let start_wrap_row = WrapRow(
            self.wrap_snapshot
                .prev_row_boundary(WrapPoint::new(wrap_row, 0)),
        );
        let end_wrap_row = WrapRow(
            self.wrap_snapshot
                .next_row_boundary(WrapPoint::new(wrap_row, 0))
                .unwrap_or(self.wrap_snapshot.max_point().row() + 1),
        );

        let mut cursor = self.transforms.cursor::<(WrapRow, BlockRow)>(&());
        cursor.seek(&start_wrap_row, Bias::Left, &());
        while let Some(transform) = cursor.item() {
            if cursor.start().0 > end_wrap_row {
                break;
            }

            if let Some(BlockId::Custom(id)) = transform.block.as_ref().map(|block| block.id()) {
                if id == block_id {
                    return Some(cursor.start().1);
                }
            }
            cursor.next(&());
        }

        None
    }
}

impl<'a> BlockMapWriter<'a> {
    pub fn insert(
        &mut self,
        blocks: impl IntoIterator<Item = BlockProperties<Anchor>>,
    ) -> Vec<CustomBlockId> {
        let blocks = blocks.into_iter();
        let mut ids = Vec::with_capacity(blocks.size_hint().1.unwrap_or(0));
        let mut edits = Patch::default();
        let wrap_snapshot = &*self.0.wrap_snapshot.borrow();
        let buffer = wrap_snapshot.buffer_snapshot();

        let mut previous_wrap_row_range: Option<Range<u32>> = None;
        for block in blocks {
            let id = CustomBlockId(self.0.next_block_id.fetch_add(1, SeqCst));
            ids.push(id);

            let start = block.placement.start().to_point(buffer);
            let end = block.placement.end().to_point(buffer);
            let start_wrap_row = wrap_snapshot.make_wrap_point(start, Bias::Left).row();
            let end_wrap_row = wrap_snapshot.make_wrap_point(end, Bias::Left).row();

            let (start_row, end_row) = {
                previous_wrap_row_range.take_if(|range| {
                    !range.contains(&start_wrap_row) || !range.contains(&end_wrap_row)
                });
                let range = previous_wrap_row_range.get_or_insert_with(|| {
                    let start_row =
                        wrap_snapshot.prev_row_boundary(WrapPoint::new(start_wrap_row, 0));
                    let end_row = wrap_snapshot
                        .next_row_boundary(WrapPoint::new(end_wrap_row, 0))
                        .unwrap_or(wrap_snapshot.max_point().row() + 1);
                    start_row..end_row
                });
                (range.start, range.end)
            };
            let block_ix = match self
                .0
                .custom_blocks
                .binary_search_by(|probe| probe.placement.cmp(&block.placement, buffer))
            {
                Ok(ix) | Err(ix) => ix,
            };
            let new_block = Arc::new(CustomBlock {
                id,
                placement: block.placement,
                height: block.height,
                render: Arc::new(Mutex::new(block.render)),
                style: block.style,
                priority: block.priority,
            });
            self.0.custom_blocks.insert(block_ix, new_block.clone());
            self.0.custom_blocks_by_id.insert(id, new_block);

            edits = edits.compose([Edit {
                old: start_row..end_row,
                new: start_row..end_row,
            }]);
        }

        self.0.sync(wrap_snapshot, edits);
        ids
    }

    pub fn resize(&mut self, mut heights: HashMap<CustomBlockId, u32>) {
        let wrap_snapshot = &*self.0.wrap_snapshot.borrow();
        let buffer = wrap_snapshot.buffer_snapshot();
        let mut edits = Patch::default();
        let mut last_block_buffer_row = None;

        for block in &mut self.0.custom_blocks {
            if let Some(new_height) = heights.remove(&block.id) {
                if block.height != new_height {
                    let new_block = CustomBlock {
                        id: block.id,
                        placement: block.placement.clone(),
                        height: new_height,
                        style: block.style,
                        render: block.render.clone(),
                        priority: block.priority,
                    };
                    let new_block = Arc::new(new_block);
                    *block = new_block.clone();
                    self.0.custom_blocks_by_id.insert(block.id, new_block);

                    let start_row = block.placement.start().to_point(buffer).row;
                    let end_row = block.placement.end().to_point(buffer).row;
                    if last_block_buffer_row != Some(end_row) {
                        last_block_buffer_row = Some(end_row);
                        let start_wrap_row = wrap_snapshot
                            .make_wrap_point(Point::new(start_row, 0), Bias::Left)
                            .row();
                        let end_wrap_row = wrap_snapshot
                            .make_wrap_point(Point::new(end_row, 0), Bias::Left)
                            .row();
                        let start =
                            wrap_snapshot.prev_row_boundary(WrapPoint::new(start_wrap_row, 0));
                        let end = wrap_snapshot
                            .next_row_boundary(WrapPoint::new(end_wrap_row, 0))
                            .unwrap_or(wrap_snapshot.max_point().row() + 1);
                        edits.push(Edit {
                            old: start..end,
                            new: start..end,
                        })
                    }
                }
            }
        }

        self.0.sync(wrap_snapshot, edits);
    }

    pub fn remove(&mut self, block_ids: HashSet<CustomBlockId>) {
        let wrap_snapshot = &*self.0.wrap_snapshot.borrow();
        let buffer = wrap_snapshot.buffer_snapshot();
        let mut edits = Patch::default();
        let mut last_block_buffer_row = None;
        let mut previous_wrap_row_range: Option<Range<u32>> = None;
        self.0.custom_blocks.retain(|block| {
            if block_ids.contains(&block.id) {
                let start = block.placement.start().to_point(buffer);
                let end = block.placement.end().to_point(buffer);
                if last_block_buffer_row != Some(end.row) {
                    last_block_buffer_row = Some(end.row);
                    let start_wrap_row = wrap_snapshot.make_wrap_point(start, Bias::Left).row();
                    let end_wrap_row = wrap_snapshot.make_wrap_point(end, Bias::Left).row();
                    let (start_row, end_row) = {
                        previous_wrap_row_range.take_if(|range| {
                            !range.contains(&start_wrap_row) || !range.contains(&end_wrap_row)
                        });
                        let range = previous_wrap_row_range.get_or_insert_with(|| {
                            let start_row =
                                wrap_snapshot.prev_row_boundary(WrapPoint::new(start_wrap_row, 0));
                            let end_row = wrap_snapshot
                                .next_row_boundary(WrapPoint::new(end_wrap_row, 0))
                                .unwrap_or(wrap_snapshot.max_point().row() + 1);
                            start_row..end_row
                        });
                        (range.start, range.end)
                    };

                    edits.push(Edit {
                        old: start_row..end_row,
                        new: start_row..end_row,
                    })
                }
                false
            } else {
                true
            }
        });
        self.0
            .custom_blocks_by_id
            .retain(|id, _| !block_ids.contains(id));
        self.0.sync(wrap_snapshot, edits);
    }
}

impl BlockSnapshot {
    #[cfg(test)]
    pub fn text(&self) -> String {
        self.chunks(
            0..self.transforms.summary().output_rows,
            false,
            false,
            Highlights::default(),
        )
        .map(|chunk| chunk.text)
        .collect()
    }

    pub(crate) fn chunks<'a>(
        &'a self,
        rows: Range<u32>,
        language_aware: bool,
        masked: bool,
        highlights: Highlights<'a>,
    ) -> BlockChunks<'a> {
        let max_output_row = cmp::min(rows.end, self.transforms.summary().output_rows);
        let mut cursor = self.transforms.cursor::<(BlockRow, WrapRow)>(&());
        let input_start = {
            cursor.seek(&BlockRow(rows.start), Bias::Right, &());
            let overshoot = if cursor
                .item()
                .map_or(false, |transform| transform.block.is_none())
            {
                rows.start - cursor.start().0 .0
            } else {
                0
            };
            cursor.start().1 .0 + overshoot
        };
        let input_end = if let Some(transform) = cursor.item() {
            if transform.block.is_some() {
                input_start
            } else {
                cmp::min(
                    cursor.end(&()).1 .0,
                    input_start + (rows.end - cursor.start().0 .0),
                )
            }
        } else {
            input_start
        };

        BlockChunks {
            input_chunks: self.wrap_snapshot.chunks(
                input_start..input_end,
                language_aware,
                highlights,
            ),
            input_chunk: Default::default(),
            transforms: cursor,
            output_row: rows.start,
            max_output_row,
            masked,
        }
    }

    pub(super) fn buffer_rows(&self, start_row: BlockRow) -> BlockBufferRows {
        let mut cursor = self.transforms.cursor::<(BlockRow, WrapRow)>(&());
        cursor.seek(&start_row, Bias::Right, &());
        let (output_start, input_start) = cursor.start();
        let overshoot = if cursor
            .item()
            .map_or(false, |transform| transform.block.is_none())
        {
            start_row.0 - output_start.0
        } else {
            0
        };
        let input_start_row = input_start.0 + overshoot;
        BlockBufferRows {
            transforms: cursor,
            input_buffer_rows: self.wrap_snapshot.buffer_rows(input_start_row),
            output_row: start_row,
            started: false,
        }
    }

    pub fn blocks_in_range(&self, rows: Range<u32>) -> impl Iterator<Item = (u32, &Block)> {
        let mut cursor = self.transforms.cursor::<BlockRow>(&());
        cursor.seek(&BlockRow(rows.start), Bias::Left, &());
        while cursor.start().0 < rows.start && cursor.end(&()).0 <= rows.start {
            cursor.next(&());
        }

        std::iter::from_fn(move || {
            while let Some(transform) = cursor.item() {
                let start_row = cursor.start().0;
                if start_row > rows.end
                    || (start_row == rows.end
                        && transform
                            .block
                            .as_ref()
                            .map_or(false, |block| block.height() > 0))
                {
                    break;
                }
                if let Some(block) = &transform.block {
                    cursor.next(&());
                    return Some((start_row, block));
                } else {
                    cursor.next(&());
                }
            }
            None
        })
    }

    pub fn block_for_id(&self, block_id: BlockId) -> Option<Block> {
        let buffer = self.wrap_snapshot.buffer_snapshot();

        match block_id {
            BlockId::Custom(custom_block_id) => {
                let custom_block = self.custom_blocks_by_id.get(&custom_block_id)?;
                Some(Block::Custom(custom_block.clone()))
            }
            BlockId::ExcerptBoundary(next_excerpt_id) => {
                let wrap_point;
                if let Some(next_excerpt_id) = next_excerpt_id {
                    let excerpt_range = buffer.range_for_excerpt::<Point>(next_excerpt_id)?;
                    wrap_point = self
                        .wrap_snapshot
                        .make_wrap_point(excerpt_range.start, Bias::Left);
                } else {
                    wrap_point = self
                        .wrap_snapshot
                        .make_wrap_point(buffer.max_point(), Bias::Left);
                }

                let mut cursor = self.transforms.cursor::<(WrapRow, BlockRow)>(&());
                cursor.seek(&WrapRow(wrap_point.row()), Bias::Left, &());
                while let Some(transform) = cursor.item() {
                    if let Some(block) = transform.block.as_ref() {
                        if block.id() == block_id {
                            return Some(block.clone());
                        }
                    } else if cursor.start().0 > WrapRow(wrap_point.row()) {
                        break;
                    }

                    cursor.next(&());
                }

                None
            }
        }
    }

    pub fn max_point(&self) -> BlockPoint {
        let row = self.transforms.summary().output_rows.saturating_sub(1);
        BlockPoint::new(row, self.line_len(BlockRow(row)))
    }

    pub fn longest_row(&self) -> u32 {
        let input_row = self.wrap_snapshot.longest_row();
        self.to_block_point(WrapPoint::new(input_row, 0)).row
    }

    pub(super) fn line_len(&self, row: BlockRow) -> u32 {
        let mut cursor = self.transforms.cursor::<(BlockRow, WrapRow)>(&());
        cursor.seek(&BlockRow(row.0), Bias::Right, &());
        if let Some(transform) = cursor.item() {
            let (output_start, input_start) = cursor.start();
            let overshoot = row.0 - output_start.0;
            if transform.block.is_some() {
                0
            } else {
                self.wrap_snapshot.line_len(input_start.0 + overshoot)
            }
        } else if row.0 == 0 {
            0
        } else {
            panic!("row out of range");
        }
    }

    pub(super) fn is_block_line(&self, row: BlockRow) -> bool {
        let mut cursor = self.transforms.cursor::<(BlockRow, WrapRow)>(&());
        cursor.seek(&row, Bias::Right, &());
        cursor.item().map_or(false, |t| t.block.is_some())
    }

    pub fn clip_point(&self, point: BlockPoint, bias: Bias) -> BlockPoint {
        let mut cursor = self.transforms.cursor::<(BlockRow, WrapRow)>(&());
        cursor.seek(&BlockRow(point.row), Bias::Right, &());

        let max_input_row = WrapRow(self.transforms.summary().input_rows);
        let mut search_left =
            (bias == Bias::Left && cursor.start().1 .0 > 0) || cursor.end(&()).1 == max_input_row;
        let mut reversed = false;

        loop {
            if let Some(transform) = cursor.item() {
                if transform.block.is_none() {
                    let (output_start_row, input_start_row) = cursor.start();
                    let (output_end_row, input_end_row) = cursor.end(&());
                    let output_start = Point::new(output_start_row.0, 0);
                    let input_start = Point::new(input_start_row.0, 0);
                    let input_end = Point::new(input_end_row.0, 0);
                    let input_point = if point.row >= output_end_row.0 {
                        let line_len = self.wrap_snapshot.line_len(input_end_row.0 - 1);
                        self.wrap_snapshot
                            .clip_point(WrapPoint::new(input_end_row.0 - 1, line_len), bias)
                    } else {
                        let output_overshoot = point.0.saturating_sub(output_start);
                        self.wrap_snapshot
                            .clip_point(WrapPoint(input_start + output_overshoot), bias)
                    };

                    if (input_start..input_end).contains(&input_point.0) {
                        let input_overshoot = input_point.0.saturating_sub(input_start);
                        return BlockPoint(output_start + input_overshoot);
                    }
                }

                if search_left {
                    cursor.prev(&());
                } else {
                    cursor.next(&());
                }
            } else if reversed {
                return self.max_point();
            } else {
                reversed = true;
                search_left = !search_left;
                cursor.seek(&BlockRow(point.row), Bias::Right, &());
            }
        }
    }

    pub fn to_block_point(&self, wrap_point: WrapPoint) -> BlockPoint {
        let mut cursor = self.transforms.cursor::<(WrapRow, BlockRow)>(&());
        cursor.seek(&WrapRow(wrap_point.row()), Bias::Right, &());
        if let Some(transform) = cursor.item() {
            let todo = (); // introduce a new bias parameter.
                           // debug_assert!(transform.block.is_none());
        } else {
            return self.max_point();
        }

        let (input_start_row, output_start_row) = cursor.start();
        let input_start = Point::new(input_start_row.0, 0);
        let output_start = Point::new(output_start_row.0, 0);
        let input_overshoot = wrap_point.0 - input_start;
        BlockPoint(output_start + input_overshoot)
    }

    pub fn to_wrap_point(&self, block_point: BlockPoint) -> WrapPoint {
        let mut cursor = self.transforms.cursor::<(BlockRow, WrapRow)>(&());
        cursor.seek(&BlockRow(block_point.row), Bias::Right, &());
        if let Some(transform) = cursor.item() {
            match transform.block.as_ref() {
                Some(block) => {
                    if block.place_above() {
                        WrapPoint::new(cursor.start().1 .0, 0)
                    } else if block.place_below() {
                        let wrap_row = cursor.start().1 .0 - 1;
                        WrapPoint::new(wrap_row, self.wrap_snapshot.line_len(wrap_row))
                    } else {
                        todo!()
                    }
                }
                None => {
                    let overshoot = block_point.row - cursor.start().0 .0;
                    let wrap_row = cursor.start().1 .0 + overshoot;
                    WrapPoint::new(wrap_row, block_point.column)
                }
            }
        } else {
            self.wrap_snapshot.max_point()
        }
    }
}

impl Transform {
    fn isomorphic(rows: u32) -> Self {
        Self {
            summary: TransformSummary {
                input_rows: rows,
                output_rows: rows,
            },
            block: None,
        }
    }
}

impl<'a> BlockChunks<'a> {
    /// Go to the next transform
    fn advance(&mut self) {
        self.transforms.next(&());
        while let Some(transform) = self.transforms.item() {
            if transform
                .block
                .as_ref()
                .map_or(false, |block| block.height() == 0)
            {
                self.transforms.next(&());
            } else {
                break;
            }
        }

        if self
            .transforms
            .item()
            .map_or(false, |transform| transform.block.is_none())
        {
            let start_input_row = self.transforms.start().1 .0;
            let start_output_row = self.transforms.start().0 .0;
            if start_output_row < self.max_output_row {
                let end_input_row = cmp::min(
                    self.transforms.end(&()).1 .0,
                    start_input_row + (self.max_output_row - start_output_row),
                );
                self.input_chunks.seek(start_input_row..end_input_row);
            }
            self.input_chunk = Chunk::default();
        }
    }
}

impl<'a> Iterator for BlockChunks<'a> {
    type Item = Chunk<'a>;

    fn next(&mut self) -> Option<Self::Item> {
        if self.output_row >= self.max_output_row {
            return None;
        }

        let transform = self.transforms.item()?;
        if transform.block.is_some() {
            let block_start = self.transforms.start().0 .0;
            let mut block_end = self.transforms.end(&()).0 .0;
            self.advance();
            if self.transforms.item().is_none() {
                block_end -= 1;
            }

            let start_in_block = self.output_row - block_start;
            let end_in_block = cmp::min(self.max_output_row, block_end) - block_start;
            let line_count = end_in_block - start_in_block;
            self.output_row += line_count;

            return Some(Chunk {
                text: unsafe { std::str::from_utf8_unchecked(&NEWLINES[..line_count as usize]) },
                ..Default::default()
            });
        }

        if self.input_chunk.text.is_empty() {
            if let Some(input_chunk) = self.input_chunks.next() {
                self.input_chunk = input_chunk;
            } else {
                self.output_row += 1;
                if self.output_row < self.max_output_row {
                    self.advance();
                    return Some(Chunk {
                        text: "\n",
                        ..Default::default()
                    });
                } else {
                    return None;
                }
            }
        }

        let transform_end = self.transforms.end(&()).0 .0;
        let (prefix_rows, mut prefix_bytes) =
            offset_for_row(self.input_chunk.text, transform_end - self.output_row);
        self.output_row += prefix_rows;
        // Exclude trailing newline if this chunk contains the last line of the queried range.
        if self.output_row == self.max_output_row {
            prefix_bytes -= 1;
        }
        let (mut prefix, suffix) = self.input_chunk.text.split_at(prefix_bytes);
        self.input_chunk.text = suffix;
        if self.output_row == transform_end {
            self.advance();
        }

        if self.masked {
            // Not great for multibyte text because to keep cursor math correct we
            // need to have the same number of bytes in the input as output.
            let chars = prefix.chars().count();
            let bullet_len = chars;
            prefix = &BULLETS[..bullet_len];
        }

        Some(Chunk {
            text: prefix,
            ..self.input_chunk.clone()
        })
    }
}

impl<'a> Iterator for BlockBufferRows<'a> {
    type Item = Option<BlockRow>;

    fn next(&mut self) -> Option<Self::Item> {
        if self.started {
            self.output_row.0 += 1;
        } else {
            self.started = true;
        }

        if self.output_row.0 >= self.transforms.end(&()).0 .0 {
            self.transforms.next(&());
        }

        while let Some(transform) = self.transforms.item() {
            if transform
                .block
                .as_ref()
                .map_or(false, |block| block.height() == 0)
            {
                self.transforms.next(&());
            } else {
                break;
            }
        }

        let transform = self.transforms.item()?;
        if transform.block.is_some() {
            Some(None)
        } else {
            Some(self.input_buffer_rows.next().unwrap().map(BlockRow))
        }
    }
}

impl sum_tree::Item for Transform {
    type Summary = TransformSummary;

    fn summary(&self, _cx: &()) -> Self::Summary {
        self.summary.clone()
    }
}

impl sum_tree::Summary for TransformSummary {
    type Context = ();

    fn zero(_cx: &()) -> Self {
        Default::default()
    }

    fn add_summary(&mut self, summary: &Self, _: &()) {
        self.input_rows += summary.input_rows;
        self.output_rows += summary.output_rows;
    }
}

impl<'a> sum_tree::Dimension<'a, TransformSummary> for WrapRow {
    fn zero(_cx: &()) -> Self {
        Default::default()
    }

    fn add_summary(&mut self, summary: &'a TransformSummary, _: &()) {
        self.0 += summary.input_rows;
    }
}

impl<'a> sum_tree::Dimension<'a, TransformSummary> for BlockRow {
    fn zero(_cx: &()) -> Self {
        Default::default()
    }

    fn add_summary(&mut self, summary: &'a TransformSummary, _: &()) {
        self.0 += summary.output_rows;
    }
}

impl<'a> Deref for BlockContext<'a, '_> {
    type Target = WindowContext<'a>;

    fn deref(&self) -> &Self::Target {
        self.context
    }
}

impl DerefMut for BlockContext<'_, '_> {
    fn deref_mut(&mut self) -> &mut Self::Target {
        self.context
    }
}

impl CustomBlock {
    pub fn render(&self, cx: &mut BlockContext) -> AnyElement {
        self.render.lock()(cx)
    }

    pub fn start(&self) -> Anchor {
        *self.placement.start()
    }

    pub fn end(&self) -> Anchor {
        *self.placement.end()
    }

    pub fn style(&self) -> BlockStyle {
        self.style
    }
}

impl Debug for CustomBlock {
    fn fmt(&self, f: &mut std::fmt::Formatter<'_>) -> std::fmt::Result {
        f.debug_struct("Block")
            .field("id", &self.id)
            .field("placement", &self.placement)
            .finish()
    }
}

// Count the number of bytes prior to a target point. If the string doesn't contain the target
// point, return its total extent. Otherwise return the target point itself.
fn offset_for_row(s: &str, target: u32) -> (u32, usize) {
    let mut row = 0;
    let mut offset = 0;
    for (ix, line) in s.split('\n').enumerate() {
        if ix > 0 {
            row += 1;
            offset += 1;
        }
        if row >= target {
            break;
        }
        offset += line.len();
    }
    (row, offset)
}

#[cfg(test)]
mod tests {
    use super::*;
    use crate::display_map::{
        char_map::CharMap, fold_map::FoldMap, inlay_map::InlayMap, wrap_map::WrapMap,
    };
    use gpui::{div, font, px, AppContext, Context as _, Element};
    use language::{Buffer, Capability};
    use multi_buffer::{ExcerptRange, MultiBuffer};
    use rand::prelude::*;
    use settings::SettingsStore;
    use std::env;
    use util::RandomCharIter;

    #[gpui::test]
    fn test_offset_for_row() {
        assert_eq!(offset_for_row("", 0), (0, 0));
        assert_eq!(offset_for_row("", 1), (0, 0));
        assert_eq!(offset_for_row("abcd", 0), (0, 0));
        assert_eq!(offset_for_row("abcd", 1), (0, 4));
        assert_eq!(offset_for_row("\n", 0), (0, 0));
        assert_eq!(offset_for_row("\n", 1), (1, 1));
        assert_eq!(offset_for_row("abc\ndef\nghi", 0), (0, 0));
        assert_eq!(offset_for_row("abc\ndef\nghi", 1), (1, 4));
        assert_eq!(offset_for_row("abc\ndef\nghi", 2), (2, 8));
        assert_eq!(offset_for_row("abc\ndef\nghi", 3), (2, 11));
    }

    #[gpui::test]
    fn test_basic_blocks(cx: &mut gpui::TestAppContext) {
        cx.update(init_test);

        let text = "aaa\nbbb\nccc\nddd";

        let buffer = cx.update(|cx| MultiBuffer::build_simple(text, cx));
        let buffer_snapshot = cx.update(|cx| buffer.read(cx).snapshot(cx));
        let subscription = buffer.update(cx, |buffer, _| buffer.subscribe());
        let (mut inlay_map, inlay_snapshot) = InlayMap::new(buffer_snapshot.clone());
        let (mut fold_map, fold_snapshot) = FoldMap::new(inlay_snapshot);
        let (mut char_map, char_snapshot) = CharMap::new(fold_snapshot, 1.try_into().unwrap());
        let (wrap_map, wraps_snapshot) =
            cx.update(|cx| WrapMap::new(char_snapshot, font("Helvetica"), px(14.0), None, cx));
        let mut block_map = BlockMap::new(wraps_snapshot.clone(), true, 1, 1, 1);

        let mut writer = block_map.write(wraps_snapshot.clone(), Default::default());
        let block_ids = writer.insert(vec![
            BlockProperties {
                style: BlockStyle::Fixed,
                placement: BlockPlacement::Above(buffer_snapshot.anchor_after(Point::new(1, 0))),
                height: 1,
                render: Box::new(|_| div().into_any()),
                priority: 0,
            },
            BlockProperties {
                style: BlockStyle::Fixed,
                placement: BlockPlacement::Above(buffer_snapshot.anchor_after(Point::new(1, 2))),
                height: 2,
                render: Box::new(|_| div().into_any()),
                priority: 0,
            },
            BlockProperties {
                style: BlockStyle::Fixed,
                placement: BlockPlacement::Below(buffer_snapshot.anchor_after(Point::new(3, 3))),
                height: 3,
                render: Box::new(|_| div().into_any()),
                priority: 0,
            },
        ]);

        let snapshot = block_map.read(wraps_snapshot, Default::default());
        assert_eq!(snapshot.text(), "aaa\n\n\n\nbbb\nccc\nddd\n\n\n");

        let blocks = snapshot
            .blocks_in_range(0..8)
            .map(|(start_row, block)| {
                let block = block.as_custom().unwrap();
                (start_row..start_row + block.height, block.id)
            })
            .collect::<Vec<_>>();

        // When multiple blocks are on the same line, the newer blocks appear first.
        assert_eq!(
            blocks,
            &[
                (1..2, block_ids[0]),
                (2..4, block_ids[1]),
                (7..10, block_ids[2]),
            ]
        );

        assert_eq!(
            snapshot.to_block_point(WrapPoint::new(0, 3)),
            BlockPoint::new(0, 3)
        );
        assert_eq!(
            snapshot.to_block_point(WrapPoint::new(1, 0)),
            BlockPoint::new(4, 0)
        );
        assert_eq!(
            snapshot.to_block_point(WrapPoint::new(3, 3)),
            BlockPoint::new(6, 3)
        );

        assert_eq!(
            snapshot.to_wrap_point(BlockPoint::new(0, 3)),
            WrapPoint::new(0, 3)
        );
        assert_eq!(
            snapshot.to_wrap_point(BlockPoint::new(1, 0)),
            WrapPoint::new(1, 0)
        );
        assert_eq!(
            snapshot.to_wrap_point(BlockPoint::new(3, 0)),
            WrapPoint::new(1, 0)
        );
        assert_eq!(
            snapshot.to_wrap_point(BlockPoint::new(7, 0)),
            WrapPoint::new(3, 3)
        );

        assert_eq!(
            snapshot.clip_point(BlockPoint::new(1, 0), Bias::Left),
            BlockPoint::new(0, 3)
        );
        assert_eq!(
            snapshot.clip_point(BlockPoint::new(1, 0), Bias::Right),
            BlockPoint::new(4, 0)
        );
        assert_eq!(
            snapshot.clip_point(BlockPoint::new(1, 1), Bias::Left),
            BlockPoint::new(0, 3)
        );
        assert_eq!(
            snapshot.clip_point(BlockPoint::new(1, 1), Bias::Right),
            BlockPoint::new(4, 0)
        );
        assert_eq!(
            snapshot.clip_point(BlockPoint::new(4, 0), Bias::Left),
            BlockPoint::new(4, 0)
        );
        assert_eq!(
            snapshot.clip_point(BlockPoint::new(4, 0), Bias::Right),
            BlockPoint::new(4, 0)
        );
        assert_eq!(
            snapshot.clip_point(BlockPoint::new(6, 3), Bias::Left),
            BlockPoint::new(6, 3)
        );
        assert_eq!(
            snapshot.clip_point(BlockPoint::new(6, 3), Bias::Right),
            BlockPoint::new(6, 3)
        );
        assert_eq!(
            snapshot.clip_point(BlockPoint::new(7, 0), Bias::Left),
            BlockPoint::new(6, 3)
        );
        assert_eq!(
            snapshot.clip_point(BlockPoint::new(7, 0), Bias::Right),
            BlockPoint::new(6, 3)
        );

        assert_eq!(
            snapshot
                .buffer_rows(BlockRow(0))
                .map(|row| row.map(|r| r.0))
                .collect::<Vec<_>>(),
            &[
                Some(0),
                None,
                None,
                None,
                Some(1),
                Some(2),
                Some(3),
                None,
                None,
                None
            ]
        );

        // Insert a line break, separating two block decorations into separate lines.
        let buffer_snapshot = buffer.update(cx, |buffer, cx| {
            buffer.edit([(Point::new(1, 1)..Point::new(1, 1), "!!!\n")], None, cx);
            buffer.snapshot(cx)
        });

        let (inlay_snapshot, inlay_edits) =
            inlay_map.sync(buffer_snapshot, subscription.consume().into_inner());
        let (fold_snapshot, fold_edits) = fold_map.read(inlay_snapshot, inlay_edits);
        let (char_snapshot, tab_edits) =
            char_map.sync(fold_snapshot, fold_edits, 4.try_into().unwrap());
        let (wraps_snapshot, wrap_edits) = wrap_map.update(cx, |wrap_map, cx| {
            wrap_map.sync(char_snapshot, tab_edits, cx)
        });
        let snapshot = block_map.read(wraps_snapshot, wrap_edits);
        assert_eq!(snapshot.text(), "aaa\n\nb!!!\n\n\nbb\nccc\nddd\n\n\n");
    }

    #[gpui::test]
    fn test_multibuffer_headers_and_footers(cx: &mut AppContext) {
        init_test(cx);

        let buffer1 = cx.new_model(|cx| Buffer::local("Buffer 1", cx));
        let buffer2 = cx.new_model(|cx| Buffer::local("Buffer 2", cx));
        let buffer3 = cx.new_model(|cx| Buffer::local("Buffer 3", cx));

        let mut excerpt_ids = Vec::new();
        let multi_buffer = cx.new_model(|cx| {
            let mut multi_buffer = MultiBuffer::new(Capability::ReadWrite);
            excerpt_ids.extend(multi_buffer.push_excerpts(
                buffer1.clone(),
                [ExcerptRange {
                    context: 0..buffer1.read(cx).len(),
                    primary: None,
                }],
                cx,
            ));
            excerpt_ids.extend(multi_buffer.push_excerpts(
                buffer2.clone(),
                [ExcerptRange {
                    context: 0..buffer2.read(cx).len(),
                    primary: None,
                }],
                cx,
            ));
            excerpt_ids.extend(multi_buffer.push_excerpts(
                buffer3.clone(),
                [ExcerptRange {
                    context: 0..buffer3.read(cx).len(),
                    primary: None,
                }],
                cx,
            ));

            multi_buffer
        });

        let font = font("Helvetica");
        let font_size = px(14.);
        let font_id = cx.text_system().resolve_font(&font);
        let mut wrap_width = px(0.);
        for c in "Buff".chars() {
            wrap_width += cx
                .text_system()
                .advance(font_id, font_size, c)
                .unwrap()
                .width;
        }

        let multi_buffer_snapshot = multi_buffer.read(cx).snapshot(cx);
        let (_, inlay_snapshot) = InlayMap::new(multi_buffer_snapshot.clone());
        let (_, fold_snapshot) = FoldMap::new(inlay_snapshot);
        let (_, char_snapshot) = CharMap::new(fold_snapshot, 4.try_into().unwrap());
        let (_, wraps_snapshot) =
            WrapMap::new(char_snapshot, font, font_size, Some(wrap_width), cx);

        let block_map = BlockMap::new(wraps_snapshot.clone(), true, 1, 1, 1);
        let snapshot = block_map.read(wraps_snapshot, Default::default());

        // Each excerpt has a header above and footer below. Excerpts are also *separated* by a newline.
        assert_eq!(
            snapshot.text(),
            "\n\nBuff\ner 1\n\n\n\nBuff\ner 2\n\n\n\nBuff\ner 3\n"
        );

        let blocks: Vec<_> = snapshot
            .blocks_in_range(0..u32::MAX)
            .map(|(row, block)| (row..row + block.height(), block.id()))
            .collect();
        assert_eq!(
            blocks,
            vec![
                (0..2, BlockId::ExcerptBoundary(Some(excerpt_ids[0]))), // path, header
                (4..7, BlockId::ExcerptBoundary(Some(excerpt_ids[1]))), // footer, path, header
                (9..12, BlockId::ExcerptBoundary(Some(excerpt_ids[2]))), // footer, path, header
                (14..15, BlockId::ExcerptBoundary(None)),               // footer
            ]
        );
    }

    #[gpui::test]
    fn test_replace_with_heights(cx: &mut gpui::TestAppContext) {
        cx.update(init_test);

        let text = "aaa\nbbb\nccc\nddd";

        let buffer = cx.update(|cx| MultiBuffer::build_simple(text, cx));
        let buffer_snapshot = cx.update(|cx| buffer.read(cx).snapshot(cx));
        let _subscription = buffer.update(cx, |buffer, _| buffer.subscribe());
        let (_inlay_map, inlay_snapshot) = InlayMap::new(buffer_snapshot.clone());
        let (_fold_map, fold_snapshot) = FoldMap::new(inlay_snapshot);
        let (_char_map, char_snapshot) = CharMap::new(fold_snapshot, 1.try_into().unwrap());
        let (_wrap_map, wraps_snapshot) =
            cx.update(|cx| WrapMap::new(char_snapshot, font("Helvetica"), px(14.0), None, cx));
        let mut block_map = BlockMap::new(wraps_snapshot.clone(), false, 1, 1, 0);

        let mut writer = block_map.write(wraps_snapshot.clone(), Default::default());
        let block_ids = writer.insert(vec![
            BlockProperties {
                style: BlockStyle::Fixed,
                placement: BlockPlacement::Above(buffer_snapshot.anchor_after(Point::new(1, 0))),
                height: 1,
                render: Box::new(|_| div().into_any()),
                priority: 0,
            },
            BlockProperties {
                style: BlockStyle::Fixed,
                placement: BlockPlacement::Above(buffer_snapshot.anchor_after(Point::new(1, 2))),
                height: 2,
                render: Box::new(|_| div().into_any()),
                priority: 0,
            },
            BlockProperties {
                style: BlockStyle::Fixed,
                placement: BlockPlacement::Below(buffer_snapshot.anchor_after(Point::new(3, 3))),
                height: 3,
                render: Box::new(|_| div().into_any()),
                priority: 0,
            },
        ]);

        {
            let snapshot = block_map.read(wraps_snapshot.clone(), Default::default());
            assert_eq!(snapshot.text(), "aaa\n\n\n\nbbb\nccc\nddd\n\n\n");

            let mut block_map_writer = block_map.write(wraps_snapshot.clone(), Default::default());

            let mut new_heights = HashMap::default();
            new_heights.insert(block_ids[0], 2);
            block_map_writer.resize(new_heights);
            let snapshot = block_map.read(wraps_snapshot.clone(), Default::default());
            assert_eq!(snapshot.text(), "aaa\n\n\n\n\nbbb\nccc\nddd\n\n\n");
        }

        {
            let mut block_map_writer = block_map.write(wraps_snapshot.clone(), Default::default());

            let mut new_heights = HashMap::default();
            new_heights.insert(block_ids[0], 1);
            block_map_writer.resize(new_heights);

            let snapshot = block_map.read(wraps_snapshot.clone(), Default::default());
            assert_eq!(snapshot.text(), "aaa\n\n\n\nbbb\nccc\nddd\n\n\n");
        }

        {
            let mut block_map_writer = block_map.write(wraps_snapshot.clone(), Default::default());

            let mut new_heights = HashMap::default();
            new_heights.insert(block_ids[0], 0);
            block_map_writer.resize(new_heights);

            let snapshot = block_map.read(wraps_snapshot.clone(), Default::default());
            assert_eq!(snapshot.text(), "aaa\n\n\nbbb\nccc\nddd\n\n\n");
        }

        {
            let mut block_map_writer = block_map.write(wraps_snapshot.clone(), Default::default());

            let mut new_heights = HashMap::default();
            new_heights.insert(block_ids[0], 3);
            block_map_writer.resize(new_heights);

            let snapshot = block_map.read(wraps_snapshot.clone(), Default::default());
            assert_eq!(snapshot.text(), "aaa\n\n\n\n\n\nbbb\nccc\nddd\n\n\n");
        }

        {
            let mut block_map_writer = block_map.write(wraps_snapshot.clone(), Default::default());

            let mut new_heights = HashMap::default();
            new_heights.insert(block_ids[0], 3);
            block_map_writer.resize(new_heights);

            let snapshot = block_map.read(wraps_snapshot.clone(), Default::default());
            // Same height as before, should remain the same
            assert_eq!(snapshot.text(), "aaa\n\n\n\n\n\nbbb\nccc\nddd\n\n\n");
        }
    }

    #[cfg(target_os = "macos")]
    #[gpui::test]
    fn test_blocks_on_wrapped_lines(cx: &mut gpui::TestAppContext) {
        cx.update(init_test);

        let _font_id = cx.text_system().font_id(&font("Helvetica")).unwrap();

        let text = "one two three\nfour five six\nseven eight";

        let buffer = cx.update(|cx| MultiBuffer::build_simple(text, cx));
        let buffer_snapshot = cx.update(|cx| buffer.read(cx).snapshot(cx));
        let (_, inlay_snapshot) = InlayMap::new(buffer_snapshot.clone());
        let (_, fold_snapshot) = FoldMap::new(inlay_snapshot);
        let (_, char_snapshot) = CharMap::new(fold_snapshot, 4.try_into().unwrap());
        let (_, wraps_snapshot) = cx.update(|cx| {
            WrapMap::new(
                char_snapshot,
                font("Helvetica"),
                px(14.0),
                Some(px(60.)),
                cx,
            )
        });
        let mut block_map = BlockMap::new(wraps_snapshot.clone(), true, 1, 1, 0);

        let mut writer = block_map.write(wraps_snapshot.clone(), Default::default());
        writer.insert(vec![
            BlockProperties {
                style: BlockStyle::Fixed,
                placement: BlockPlacement::Above(buffer_snapshot.anchor_after(Point::new(1, 12))),
                render: Box::new(|_| div().into_any()),
                height: 1,
                priority: 0,
            },
            BlockProperties {
                style: BlockStyle::Fixed,
                placement: BlockPlacement::Below(buffer_snapshot.anchor_after(Point::new(1, 1))),
                render: Box::new(|_| div().into_any()),
                height: 1,
                priority: 0,
            },
        ]);

        // Blocks with an 'above' disposition go above their corresponding buffer line.
        // Blocks with a 'below' disposition go below their corresponding buffer line.
        let snapshot = block_map.read(wraps_snapshot, Default::default());
        assert_eq!(
            snapshot.text(),
            "one two \nthree\n\nfour five \nsix\n\nseven \neight"
        );
    }

    #[gpui::test]
    fn test_replace_lines(cx: &mut gpui::TestAppContext) {
        cx.update(init_test);

        let text = "line1\nline2\nline3\nline4\nline5";

        let buffer = cx.update(|cx| MultiBuffer::build_simple(text, cx));
        let buffer_subscription = buffer.update(cx, |buffer, _cx| buffer.subscribe());
        let buffer_snapshot = cx.update(|cx| buffer.read(cx).snapshot(cx));
        let (mut inlay_map, inlay_snapshot) = InlayMap::new(buffer_snapshot.clone());
        let (mut fold_map, fold_snapshot) = FoldMap::new(inlay_snapshot);
        let tab_size = 1.try_into().unwrap();
        let (mut tab_map, tab_snapshot) = TabMap::new(fold_snapshot, tab_size);
        let (wrap_map, wraps_snapshot) =
            cx.update(|cx| WrapMap::new(tab_snapshot, font("Helvetica"), px(14.0), None, cx));
        let mut block_map = BlockMap::new(wraps_snapshot.clone(), false, 1, 1, 0);

        let mut writer = block_map.write(wraps_snapshot.clone(), Default::default());
        writer.insert(vec![BlockProperties {
            style: BlockStyle::Fixed,
            placement: BlockPlacement::Replace(
                buffer_snapshot.anchor_after(Point::new(1, 3))
                    ..buffer_snapshot.anchor_before(Point::new(3, 1)),
            ),
            height: 4,
            render: Box::new(|_| div().into_any()),
            priority: 0,
        }]);

        let blocks_snapshot = block_map.read(wraps_snapshot, Default::default());
        assert_eq!(blocks_snapshot.text(), "line1\n\n\n\n\nline5");

        let buffer_snapshot = buffer.update(cx, |buffer, cx| {
            buffer.edit([(Point::new(2, 0)..Point::new(3, 0), "")], None, cx);
            buffer.snapshot(cx)
        });
        let (inlay_snapshot, inlay_edits) = inlay_map.sync(
            buffer_snapshot.clone(),
            buffer_subscription.consume().into_inner(),
        );
        let (fold_snapshot, fold_edits) = fold_map.read(inlay_snapshot, inlay_edits);
        let (tab_snapshot, tab_edits) = tab_map.sync(fold_snapshot, fold_edits, tab_size);
        let (wraps_snapshot, wrap_edits) = wrap_map.update(cx, |wrap_map, cx| {
            wrap_map.sync(tab_snapshot, tab_edits, cx)
        });
        let blocks_snapshot = block_map.read(wraps_snapshot.clone(), wrap_edits);
        assert_eq!(blocks_snapshot.text(), "line1\n\n\n\n\nline5");

        let buffer_snapshot = buffer.update(cx, |buffer, cx| {
            buffer.edit(
                [(
                    Point::new(1, 5)..Point::new(1, 5),
                    "\nline 6\nline7\nline 8\nline 9",
                )],
                None,
                cx,
            );
            buffer.snapshot(cx)
        });
        let (inlay_snapshot, inlay_edits) = inlay_map.sync(
            buffer_snapshot.clone(),
            buffer_subscription.consume().into_inner(),
        );
        let (fold_snapshot, fold_edits) = fold_map.read(inlay_snapshot, inlay_edits);
        let (tab_snapshot, tab_edits) = tab_map.sync(fold_snapshot, fold_edits, tab_size);
        let (wraps_snapshot, wrap_edits) = wrap_map.update(cx, |wrap_map, cx| {
            wrap_map.sync(tab_snapshot, tab_edits, cx)
        });
        let blocks_snapshot = block_map.read(wraps_snapshot.clone(), wrap_edits);
        assert_eq!(blocks_snapshot.text(), "line1\n\n\n\n\nline5");

        // Ensure blocks inserted above the start or below the end of the replaced region are shown.
        let mut writer = block_map.write(wraps_snapshot.clone(), Default::default());
        writer.insert(vec![
            BlockProperties {
                style: BlockStyle::Fixed,
                placement: BlockPlacement::Above(buffer_snapshot.anchor_after(Point::new(1, 3))),
                height: 1,
                render: Box::new(|_| div().into_any()),
                priority: 0,
            },
            BlockProperties {
                style: BlockStyle::Fixed,
                placement: BlockPlacement::Below(buffer_snapshot.anchor_after(Point::new(6, 2))),
                height: 1,
                render: Box::new(|_| div().into_any()),
                priority: 0,
            },
        ]);
        let blocks_snapshot = block_map.read(wraps_snapshot.clone(), Default::default());
        assert_eq!(blocks_snapshot.text(), "line1\n\n\n\n\n\n\nline5");

        // Ensure blocks inserted *inside* replaced region are hidden.
        let mut writer = block_map.write(wraps_snapshot.clone(), Default::default());
        writer.insert(vec![
            BlockProperties {
                style: BlockStyle::Fixed,
                placement: BlockPlacement::Below(buffer_snapshot.anchor_after(Point::new(1, 3))),
                height: 1,
                render: Box::new(|_| div().into_any()),
                priority: 0,
            },
            BlockProperties {
                style: BlockStyle::Fixed,
                placement: BlockPlacement::Above(buffer_snapshot.anchor_after(Point::new(2, 1))),
                height: 1,
                render: Box::new(|_| div().into_any()),
                priority: 0,
            },
            BlockProperties {
                style: BlockStyle::Fixed,
                placement: BlockPlacement::Above(buffer_snapshot.anchor_after(Point::new(6, 1))),
                height: 1,
                render: Box::new(|_| div().into_any()),
                priority: 0,
            },
        ]);
        let blocks_snapshot = block_map.read(wraps_snapshot, Default::default());
        assert_eq!(blocks_snapshot.text(), "line1\n\n\n\n\n\n\nline5");
    }

    #[gpui::test(iterations = 100)]
    fn test_random_blocks(cx: &mut gpui::TestAppContext, mut rng: StdRng) {
        cx.update(init_test);

        let operations = env::var("OPERATIONS")
            .map(|i| i.parse().expect("invalid `OPERATIONS` variable"))
            .unwrap_or(10);

        let wrap_width = if rng.gen_bool(0.2) {
            None
        } else {
            Some(px(rng.gen_range(0.0..=100.0)))
        };
        let tab_size = 1.try_into().unwrap();
        let font_size = px(14.0);
        let buffer_start_header_height = rng.gen_range(1..=5);
        let excerpt_header_height = rng.gen_range(1..=5);
        let excerpt_footer_height = rng.gen_range(1..=5);

        log::info!("Wrap width: {:?}", wrap_width);
        log::info!("Excerpt Header Height: {:?}", excerpt_header_height);
        log::info!("Excerpt Footer Height: {:?}", excerpt_footer_height);

        let buffer = if true {
            let todo = (); // make the above random again
            let len = rng.gen_range(0..10);
            let text = RandomCharIter::new(&mut rng).take(len).collect::<String>();
            log::info!("initial singleton buffer text: {:?}", text);
            cx.update(|cx| MultiBuffer::build_simple(&text, cx))
        } else {
            cx.update(|cx| {
                let multibuffer = MultiBuffer::build_random(&mut rng, cx);
                log::info!(
                    "initial multi-buffer text: {:?}",
                    multibuffer.read(cx).read(cx).text()
                );
                multibuffer
            })
        };

        let mut buffer_snapshot = cx.update(|cx| buffer.read(cx).snapshot(cx));
        let (mut inlay_map, inlay_snapshot) = InlayMap::new(buffer_snapshot.clone());
        let (mut fold_map, fold_snapshot) = FoldMap::new(inlay_snapshot);
        let (mut char_map, char_snapshot) = CharMap::new(fold_snapshot, 4.try_into().unwrap());
        let (wrap_map, wraps_snapshot) = cx
            .update(|cx| WrapMap::new(char_snapshot, font("Helvetica"), font_size, wrap_width, cx));
        let mut block_map = BlockMap::new(
            wraps_snapshot,
            true,
            buffer_start_header_height,
            excerpt_header_height,
            excerpt_footer_height,
        );

        for _ in 0..operations {
            let mut buffer_edits = Vec::new();
            match rng.gen_range(0..=100) {
                0..=19 => {
                    let wrap_width = if rng.gen_bool(0.2) {
                        None
                    } else {
                        Some(px(rng.gen_range(0.0..=100.0)))
                    };
                    log::info!("Setting wrap width to {:?}", wrap_width);
                    wrap_map.update(cx, |map, cx| map.set_wrap_width(wrap_width, cx));
                }
                20..=39 => {
                    let block_count = rng.gen_range(1..=5);
                    let block_properties = (0..block_count)
                        .map(|_| {
                            let buffer = cx.update(|cx| buffer.read(cx).read(cx).clone());
                            let offset =
                                buffer.clip_offset(rng.gen_range(0..=buffer.len()), Bias::Left);
                            let placement = match rng.gen_range(0..3) {
                                0 => {
                                    let start = buffer.anchor_after(offset);
                                    let end = buffer.anchor_after(buffer.clip_offset(
                                        rng.gen_range(offset..=buffer.len()),
                                        Bias::Left,
                                    ));
                                    BlockPlacement::Replace(start..end)
                                }
                                1 => BlockPlacement::Above(buffer.anchor_after(offset)),
                                _ => BlockPlacement::Below(buffer.anchor_after(offset)),
                            };

                            let height = rng.gen_range(0..5);
                            log::info!(
                                "inserting block {:?} with height {}",
                                placement.as_ref().map(|p| p.to_point(&buffer)),
                                height
                            );
                            BlockProperties {
                                style: BlockStyle::Fixed,
                                placement,
                                height,
                                render: Box::new(|_| div().into_any()),
                                priority: 0,
                            }
                        })
                        .collect::<Vec<_>>();

                    let (inlay_snapshot, inlay_edits) =
                        inlay_map.sync(buffer_snapshot.clone(), vec![]);
                    let (fold_snapshot, fold_edits) = fold_map.read(inlay_snapshot, inlay_edits);
                    let (char_snapshot, tab_edits) =
                        char_map.sync(fold_snapshot, fold_edits, tab_size);
                    let (wraps_snapshot, wrap_edits) = wrap_map.update(cx, |wrap_map, cx| {
                        wrap_map.sync(char_snapshot, tab_edits, cx)
                    });
                    let mut block_map = block_map.write(wraps_snapshot, wrap_edits);
                    block_map.insert(block_properties.iter().map(|props| BlockProperties {
                        placement: props.placement.clone(),
                        height: props.height,
                        style: props.style,
                        render: Box::new(|_| div().into_any()),
                        priority: 0,
                    }));
                }
                40..=59 if !block_map.custom_blocks.is_empty() => {
                    let block_count = rng.gen_range(1..=4.min(block_map.custom_blocks.len()));
                    let block_ids_to_remove = block_map
                        .custom_blocks
                        .choose_multiple(&mut rng, block_count)
                        .map(|block| block.id)
                        .collect::<HashSet<_>>();

                    let (inlay_snapshot, inlay_edits) =
                        inlay_map.sync(buffer_snapshot.clone(), vec![]);
                    let (fold_snapshot, fold_edits) = fold_map.read(inlay_snapshot, inlay_edits);
                    let (char_snapshot, tab_edits) =
                        char_map.sync(fold_snapshot, fold_edits, tab_size);
                    let (wraps_snapshot, wrap_edits) = wrap_map.update(cx, |wrap_map, cx| {
                        wrap_map.sync(char_snapshot, tab_edits, cx)
                    });
                    let mut block_map = block_map.write(wraps_snapshot, wrap_edits);
                    block_map.remove(block_ids_to_remove);
                }
                _ => {
                    buffer.update(cx, |buffer, cx| {
                        // let mutation_count = rng.gen_range(1..=5);
                        let mutation_count = 1; // todo!("make this random")
                        let subscription = buffer.subscribe();
                        buffer.randomly_mutate(&mut rng, mutation_count, cx);
                        buffer_snapshot = buffer.snapshot(cx);
                        buffer_edits.extend(subscription.consume());
                        log::info!("buffer text: {:?}", buffer_snapshot.text());
                    });
                }
            }

            let (inlay_snapshot, inlay_edits) =
                inlay_map.sync(buffer_snapshot.clone(), buffer_edits);
            let (fold_snapshot, fold_edits) = fold_map.read(inlay_snapshot, inlay_edits);
            let (char_snapshot, tab_edits) = char_map.sync(fold_snapshot, fold_edits, tab_size);
            let (wraps_snapshot, wrap_edits) = wrap_map.update(cx, |wrap_map, cx| {
                wrap_map.sync(char_snapshot, tab_edits, cx)
            });
            let blocks_snapshot = block_map.read(wraps_snapshot.clone(), wrap_edits);
            assert_eq!(
                blocks_snapshot.transforms.summary().input_rows,
                wraps_snapshot.max_point().row() + 1
            );
            log::info!("blocks text: {:?}", blocks_snapshot.text());

            let mut expected_blocks = Vec::new();
            expected_blocks.extend(block_map.custom_blocks.iter().filter_map(|block| {
                Some((
                    block.placement.to_wrap_row(&wraps_snapshot)?,
                    Block::Custom(block.clone()),
                ))
            }));

            // Note that this needs to be synced with the related section in BlockMap::sync
            expected_blocks.extend(BlockMap::header_and_footer_blocks(
                true,
                excerpt_footer_height,
                buffer_start_header_height,
                excerpt_header_height,
                &buffer_snapshot,
                0..,
                &wraps_snapshot,
            ));

            BlockMap::sort_blocks(&mut expected_blocks);

            for (placement, block) in &expected_blocks {
                log::info!(
                    "Block placement: {:?} Height: {:?}",
                    placement,
                    block.height()
                );
            }

            let mut sorted_blocks_iter = expected_blocks.into_iter().peekable();

            let input_buffer_rows = buffer_snapshot
                .buffer_rows(MultiBufferRow(0))
                .collect::<Vec<_>>();
            let mut expected_buffer_rows = Vec::new();
            let mut expected_text = String::new();
            let mut expected_block_positions = Vec::new();
            let input_text = wraps_snapshot.text();

            // Loop over the input lines, creating (N - 1) empty lines for
            // blocks of height N.
            //
            // It's important to note that output *starts* as one empty line,
            // so we special case row 0 to assume a leading '\n'.
            //
            // Linehood is the birthright of strings.
            let mut input_text_lines = input_text.split('\n').enumerate().peekable();
            let mut block_row = 0;
            while let Some((wrap_row, input_line)) = input_text_lines.next() {
                let wrap_row = wrap_row as u32;

                // Create empty lines for the above block
                while let Some((placement, block)) = sorted_blocks_iter.peek() {
                    if placement.start().0 == wrap_row && block.place_above() {
                        let (_, block) = sorted_blocks_iter.next().unwrap();
                        if block.height() > 0 {
                            expected_block_positions.push((block_row, block.id()));
                            let text = "\n".repeat((block.height() - 1) as usize);
                            if block_row > 0 {
                                expected_text.push('\n')
                            }
                            expected_text.push_str(&text);
                            for _ in 0..block.height() {
                                expected_buffer_rows.push(None);
                            }
                            block_row += block.height();
                        }
                    } else {
                        break;
                    }
                }

<<<<<<< HEAD
                // Skip lines within replace blocks, then create empty lines for the replace block's height
                let mut is_in_replace_block = false;
                if let Some((BlockPlacement::Replace(replace_range), block)) =
                    sorted_blocks_iter.peek()
                {
                    if wrap_row >= replace_range.start.0 {
                        is_in_replace_block = true;
                        if wrap_row == replace_range.end.0 {
                            if block.height() > 0 {
                                if block_row > 0 {
                                    expected_text.push('\n');
                                }
                                let text = "\n".repeat((block.height() - 1) as usize);
                                expected_text.push_str(&text);
                                block_row += block.height();
                            }

                            sorted_blocks_iter.next();
                        }
                    }
                }
=======
                let soft_wrapped = wraps_snapshot
                    .to_char_point(WrapPoint::new(row, 0))
                    .column()
                    > 0;
                expected_buffer_rows.push(if soft_wrapped { None } else { buffer_row });
                expected_text.push_str(input_line);
>>>>>>> fc7874e6

                if !is_in_replace_block {
                    let buffer_row = input_buffer_rows[wraps_snapshot
                        .to_point(WrapPoint::new(wrap_row, 0), Bias::Left)
                        .row as usize];

                    let soft_wrapped = wraps_snapshot
                        .to_tab_point(WrapPoint::new(wrap_row, 0))
                        .column()
                        > 0;
                    expected_buffer_rows.push(if soft_wrapped { None } else { buffer_row });
                    if block_row > 0 {
                        expected_text.push('\n');
                    }
                    expected_text.push_str(input_line);
                    block_row += 1;
                }

                while let Some((placement, block)) = sorted_blocks_iter.peek() {
                    if placement.end().0 == wrap_row && block.place_below() {
                        let (_, block) = sorted_blocks_iter.next().unwrap();
                        if block.height() > 0 {
                            expected_block_positions.push((block_row, block.id()));
                            let text = "\n".repeat((block.height() - 1) as usize);
                            if block_row > 0 {
                                expected_text.push('\n')
                            }
                            expected_text.push_str(&text);
                            for _ in 0..block.height() {
                                expected_buffer_rows.push(None);
                            }
                            block_row += block.height();
                        }
                    } else {
                        break;
                    }
                }
            }

            let expected_lines = expected_text.split('\n').collect::<Vec<_>>();
            let expected_row_count = expected_lines.len();
            for start_row in 0..expected_row_count {
                let expected_text = expected_lines[start_row..].join("\n");
                let actual_text = blocks_snapshot
                    .chunks(
                        start_row as u32..blocks_snapshot.max_point().row + 1,
                        false,
                        false,
                        Highlights::default(),
                    )
                    .map(|chunk| chunk.text)
                    .collect::<String>();
                assert_eq!(
                    actual_text, expected_text,
                    "incorrect text starting from row {}",
                    start_row
                );
                // todo!("fix buffer rows")
                // assert_eq!(
                //     blocks_snapshot
                //         .buffer_rows(BlockRow(start_row as u32))
                //         .map(|row| row.map(|r| r.0))
                //         .collect::<Vec<_>>(),
                //     &expected_buffer_rows[start_row..]
                // );
            }

            continue;

            assert_eq!(
                blocks_snapshot
                    .blocks_in_range(0..(expected_row_count as u32))
                    .map(|(row, block)| (row, block.id()))
                    .collect::<Vec<_>>(),
                expected_block_positions,
                "invalid blocks_in_range({:?})",
                0..expected_row_count
            );

            for (_, expected_block) in
                blocks_snapshot.blocks_in_range(0..(expected_row_count as u32))
            {
                let actual_block = blocks_snapshot.block_for_id(expected_block.id());
                assert_eq!(
                    actual_block.map(|block| block.id()),
                    Some(expected_block.id())
                );
            }

            for (block_row, block_id) in expected_block_positions {
                if let BlockId::Custom(block_id) = block_id {
                    assert_eq!(
                        blocks_snapshot.row_for_block(block_id),
                        Some(BlockRow(block_row))
                    );
                }
            }

            let mut expected_longest_rows = Vec::new();
            let mut longest_line_len = -1_isize;
            for (row, line) in expected_lines.iter().enumerate() {
                let row = row as u32;

                assert_eq!(
                    blocks_snapshot.line_len(BlockRow(row)),
                    line.len() as u32,
                    "invalid line len for row {}",
                    row
                );

                let line_char_count = line.chars().count() as isize;
                match line_char_count.cmp(&longest_line_len) {
                    Ordering::Less => {}
                    Ordering::Equal => expected_longest_rows.push(row),
                    Ordering::Greater => {
                        longest_line_len = line_char_count;
                        expected_longest_rows.clear();
                        expected_longest_rows.push(row);
                    }
                }
            }

            let longest_row = blocks_snapshot.longest_row();
            assert!(
                expected_longest_rows.contains(&longest_row),
                "incorrect longest row {}. expected {:?} with length {}",
                longest_row,
                expected_longest_rows,
                longest_line_len,
            );

            for row in 0..=blocks_snapshot.wrap_snapshot.max_point().row() {
                let wrap_point = WrapPoint::new(row, 0);
                let block_point = blocks_snapshot.to_block_point(wrap_point);
                assert_eq!(blocks_snapshot.to_wrap_point(block_point), wrap_point);
            }

            let mut block_point = BlockPoint::new(0, 0);
            for c in expected_text.chars() {
                let left_point = blocks_snapshot.clip_point(block_point, Bias::Left);
                let left_buffer_point = blocks_snapshot.to_point(left_point, Bias::Left);
                assert_eq!(
                    blocks_snapshot.to_block_point(blocks_snapshot.to_wrap_point(left_point)),
                    left_point
                );
                assert_eq!(
                    left_buffer_point,
                    buffer_snapshot.clip_point(left_buffer_point, Bias::Right),
                    "{:?} is not valid in buffer coordinates",
                    left_point
                );

                let right_point = blocks_snapshot.clip_point(block_point, Bias::Right);
                let right_buffer_point = blocks_snapshot.to_point(right_point, Bias::Right);
                assert_eq!(
                    blocks_snapshot.to_block_point(blocks_snapshot.to_wrap_point(right_point)),
                    right_point
                );
                assert_eq!(
                    right_buffer_point,
                    buffer_snapshot.clip_point(right_buffer_point, Bias::Left),
                    "{:?} is not valid in buffer coordinates",
                    right_point
                );

                if c == '\n' {
                    block_point.0 += Point::new(1, 0);
                } else {
                    block_point.column += c.len_utf8() as u32;
                }
            }
        }
    }

    fn init_test(cx: &mut gpui::AppContext) {
        let settings = SettingsStore::test(cx);
        cx.set_global(settings);
        theme::init(theme::LoadThemes::JustBase, cx);
        assets::Assets.load_test_fonts(cx);
    }

    impl Block {
        fn as_custom(&self) -> Option<&CustomBlock> {
            match self {
                Block::Custom(block) => Some(block),
                Block::ExcerptBoundary { .. } => None,
            }
        }
    }

    impl BlockSnapshot {
        fn to_point(&self, point: BlockPoint, bias: Bias) -> Point {
            self.wrap_snapshot.to_point(self.to_wrap_point(point), bias)
        }
    }
}<|MERGE_RESOLUTION|>--- conflicted
+++ resolved
@@ -2064,7 +2064,7 @@
         let (mut inlay_map, inlay_snapshot) = InlayMap::new(buffer_snapshot.clone());
         let (mut fold_map, fold_snapshot) = FoldMap::new(inlay_snapshot);
         let tab_size = 1.try_into().unwrap();
-        let (mut tab_map, tab_snapshot) = TabMap::new(fold_snapshot, tab_size);
+        let (mut tab_map, tab_snapshot) = CharMap::new(fold_snapshot, tab_size);
         let (wrap_map, wraps_snapshot) =
             cx.update(|cx| WrapMap::new(tab_snapshot, font("Helvetica"), px(14.0), None, cx));
         let mut block_map = BlockMap::new(wraps_snapshot.clone(), false, 1, 1, 0);
@@ -2410,7 +2410,6 @@
                     }
                 }
 
-<<<<<<< HEAD
                 // Skip lines within replace blocks, then create empty lines for the replace block's height
                 let mut is_in_replace_block = false;
                 if let Some((BlockPlacement::Replace(replace_range), block)) =
@@ -2432,14 +2431,6 @@
                         }
                     }
                 }
-=======
-                let soft_wrapped = wraps_snapshot
-                    .to_char_point(WrapPoint::new(row, 0))
-                    .column()
-                    > 0;
-                expected_buffer_rows.push(if soft_wrapped { None } else { buffer_row });
-                expected_text.push_str(input_line);
->>>>>>> fc7874e6
 
                 if !is_in_replace_block {
                     let buffer_row = input_buffer_rows[wraps_snapshot
@@ -2447,7 +2438,7 @@
                         .row as usize];
 
                     let soft_wrapped = wraps_snapshot
-                        .to_tab_point(WrapPoint::new(wrap_row, 0))
+                        .to_char_point(WrapPoint::new(wrap_row, 0))
                         .column()
                         > 0;
                     expected_buffer_rows.push(if soft_wrapped { None } else { buffer_row });
