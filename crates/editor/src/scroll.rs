mod actions;
pub(crate) mod autoscroll;
pub(crate) mod scroll_amount;

use crate::editor_settings::ScrollBeyondLastLine;
use crate::{
    Anchor, DisplayPoint, DisplayRow, Editor, EditorEvent, EditorMode, EditorSettings,
    InlayHintRefreshReason, MultiBufferSnapshot, RowExt, ToPoint,
    display_map::{DisplaySnapshot, ToDisplayPoint},
    hover_popover::hide_hover,
    persistence::DB,
};
pub use autoscroll::{Autoscroll, AutoscrollStrategy};
use core::fmt::Debug;
use gpui::{App, Axis, Context, Global, Pixels, Task, Window, point, px};
use language::language_settings::{AllLanguageSettings, SoftWrap};
use language::{Bias, Point};
pub use scroll_amount::ScrollAmount;
use settings::Settings;
use std::{
    cmp::Ordering,
    time::{Duration, Instant},
};
use util::ResultExt;
use workspace::{ItemId, WorkspaceId};

pub const SCROLL_EVENT_SEPARATION: Duration = Duration::from_millis(28);
const SCROLLBAR_SHOW_INTERVAL: Duration = Duration::from_secs(1);

pub struct WasScrolled(pub(crate) bool);

#[derive(Default)]
pub struct ScrollbarAutoHide(pub bool);

impl Global for ScrollbarAutoHide {}

#[derive(Clone, Copy, Debug, PartialEq)]
pub struct ScrollAnchor {
    pub offset: gpui::Point<f32>,
    pub anchor: Anchor,
}

impl ScrollAnchor {
    pub(super) fn new() -> Self {
        Self {
            offset: gpui::Point::default(),
            anchor: Anchor::min(),
        }
    }

    pub fn scroll_position(&self, snapshot: &DisplaySnapshot) -> gpui::Point<f32> {
        let mut scroll_position = self.offset;
        if self.anchor == Anchor::min() {
            scroll_position.y = 0.;
        } else {
            let scroll_top = self.anchor.to_display_point(snapshot).row().as_f32();
            scroll_position.y += scroll_top;
        }
        scroll_position
    }

    pub fn top_row(&self, buffer: &MultiBufferSnapshot) -> u32 {
        self.anchor.to_point(buffer).row
    }
}

#[derive(Clone, Copy, Debug)]
pub struct OngoingScroll {
    last_event: Instant,
    axis: Option<Axis>,
}

impl OngoingScroll {
    fn new() -> Self {
        Self {
            last_event: Instant::now() - SCROLL_EVENT_SEPARATION,
            axis: None,
        }
    }

    pub fn filter(&self, delta: &mut gpui::Point<Pixels>) -> Option<Axis> {
        const UNLOCK_PERCENT: f32 = 1.9;
        const UNLOCK_LOWER_BOUND: Pixels = px(6.);
        let mut axis = self.axis;

        let x = delta.x.abs();
        let y = delta.y.abs();
        let duration = Instant::now().duration_since(self.last_event);
        if duration > SCROLL_EVENT_SEPARATION {
            //New ongoing scroll will start, determine axis
            axis = if x <= y {
                Some(Axis::Vertical)
            } else {
                Some(Axis::Horizontal)
            };
        } else if x.max(y) >= UNLOCK_LOWER_BOUND {
            //Check if the current ongoing will need to unlock
            match axis {
                Some(Axis::Vertical) => {
                    if x > y && x >= y * UNLOCK_PERCENT {
                        axis = None;
                    }
                }

                Some(Axis::Horizontal) => {
                    if y > x && y >= x * UNLOCK_PERCENT {
                        axis = None;
                    }
                }

                None => {}
            }
        }

        match axis {
            Some(Axis::Vertical) => {
                *delta = point(px(0.), delta.y);
            }
            Some(Axis::Horizontal) => {
                *delta = point(delta.x, px(0.));
            }
            None => {}
        }

        axis
    }
}

#[derive(Copy, Clone, Default, PartialEq, Eq)]
pub enum ScrollbarThumbState {
    #[default]
    Idle,
    Hovered,
    Dragging,
}

#[derive(PartialEq, Eq)]
pub struct ActiveScrollbarState {
    axis: Axis,
    thumb_state: ScrollbarThumbState,
}

impl ActiveScrollbarState {
    pub fn new(axis: Axis, thumb_state: ScrollbarThumbState) -> Self {
        ActiveScrollbarState { axis, thumb_state }
    }

    pub fn thumb_state_for_axis(&self, axis: Axis) -> Option<ScrollbarThumbState> {
        (self.axis == axis).then_some(self.thumb_state)
    }
}

pub struct ScrollManager {
    pub(crate) vertical_scroll_margin: f32,
    anchor: ScrollAnchor,
    ongoing: OngoingScroll,
    /// The second element indicates whether the autoscroll request is local
    /// (true) or remote (false). Local requests are initiated by user actions,
    /// while remote requests come from external sources.
    autoscroll_request: Option<(Autoscroll, bool)>,
    last_autoscroll: Option<(gpui::Point<f32>, f32, f32, AutoscrollStrategy)>,
    show_scrollbars: bool,
    hide_scrollbar_task: Option<Task<()>>,
    active_scrollbar: Option<ActiveScrollbarState>,
    visible_line_count: Option<f32>,
    visible_column_count: Option<f32>,
    forbid_vertical_scroll: bool,
    minimap_thumb_state: Option<ScrollbarThumbState>,
}

impl ScrollManager {
    pub fn new(cx: &mut App) -> Self {
        ScrollManager {
            vertical_scroll_margin: EditorSettings::get_global(cx).vertical_scroll_margin,
            anchor: ScrollAnchor::new(),
            ongoing: OngoingScroll::new(),
            autoscroll_request: None,
            show_scrollbars: true,
            hide_scrollbar_task: None,
            active_scrollbar: None,
            last_autoscroll: None,
            visible_line_count: None,
            visible_column_count: None,
            forbid_vertical_scroll: false,
            minimap_thumb_state: None,
        }
    }

    pub fn clone_state(&mut self, other: &Self) {
        self.anchor = other.anchor;
        self.ongoing = other.ongoing;
    }

    pub fn anchor(&self) -> ScrollAnchor {
        self.anchor
    }

    pub fn ongoing_scroll(&self) -> OngoingScroll {
        self.ongoing
    }

    pub fn update_ongoing_scroll(&mut self, axis: Option<Axis>) {
        self.ongoing.last_event = Instant::now();
        self.ongoing.axis = axis;
    }

    pub fn scroll_position(&self, snapshot: &DisplaySnapshot) -> gpui::Point<f32> {
        self.anchor.scroll_position(snapshot)
    }

    fn set_scroll_position(
        &mut self,
        scroll_position: gpui::Point<f32>,
        local: bool,
        autoscroll: bool,
        workspace_id: Option<WorkspaceId>,
        display_snapshot: &DisplaySnapshot,
        window: &mut Window,
        cx: &mut Context<Editor>,
<<<<<<< HEAD
    ) {
        let (new_anchor, top_row) = if scroll_position.y <= 0. && scroll_position.x <= 0. {
            (
                ScrollAnchor {
                    anchor: Anchor::min(),
                    offset: scroll_position.max(&gpui::Point::default()),
                },
                0,
            )
        } else if scroll_position.y <= 0. {
            let buffer_point = display_snapshot
                .clip_point(
                    DisplayPoint::new(DisplayRow(0), scroll_position.x as u32),
                    Bias::Left,
                )
                .to_point(display_snapshot);
            let anchor = display_snapshot
                .buffer_snapshot
                .anchor_at(buffer_point, Bias::Right);

            (
                ScrollAnchor {
                    anchor: anchor,
                    offset: scroll_position.max(&gpui::Point::default()),
                },
                0,
            )
        } else {
            let scroll_top = scroll_position.y;
            let scroll_top = match EditorSettings::get_global(cx).scroll_beyond_last_line {
                ScrollBeyondLastLine::OnePage => scroll_top,
                ScrollBeyondLastLine::Off => {
                    if let Some(height_in_lines) = self.visible_line_count {
                        let max_row = display_snapshot.max_point().row().0 as f32;
                        scroll_top.min(max_row - height_in_lines + 1.).max(0.)
                    } else {
                        scroll_top
                    }
                }
                ScrollBeyondLastLine::VerticalScrollMargin => {
                    if let Some(height_in_lines) = self.visible_line_count {
                        let max_row = display_snapshot.max_point().row().0 as f32;
                        scroll_top
                            .min(max_row - height_in_lines + 1. + self.vertical_scroll_margin)
                            .max(0.)
                    } else {
                        scroll_top
                    }
=======
    ) -> WasScrolled {
        let scroll_top = scroll_position.y.max(0.);
        let scroll_top = match EditorSettings::get_global(cx).scroll_beyond_last_line {
            ScrollBeyondLastLine::OnePage => scroll_top,
            ScrollBeyondLastLine::Off => {
                if let Some(height_in_lines) = self.visible_line_count {
                    let max_row = map.max_point().row().0 as f32;
                    scroll_top.min(max_row - height_in_lines + 1.).max(0.)
                } else {
                    scroll_top
                }
            }
            ScrollBeyondLastLine::VerticalScrollMargin => {
                if let Some(height_in_lines) = self.visible_line_count {
                    let max_row = map.max_point().row().0 as f32;
                    scroll_top
                        .min(max_row - height_in_lines + 1. + self.vertical_scroll_margin)
                        .max(0.)
                } else {
                    scroll_top
>>>>>>> c3edc2cf
                }
            }
        };

<<<<<<< HEAD
            let scroll_top_row = DisplayRow(scroll_top as u32);
            let scroll_top_buffer_point = display_snapshot
                .clip_point(
                    DisplayPoint::new(scroll_top_row, scroll_position.x as u32),
                    Bias::Left,
                )
                .to_point(display_snapshot);
            let top_anchor = display_snapshot
                .buffer_snapshot
                .anchor_at(scroll_top_buffer_point, Bias::Right);

            (
                ScrollAnchor {
                    anchor: top_anchor,
                    offset: point(
                        scroll_position.x.max(0.),
                        scroll_top - top_anchor.to_display_point(display_snapshot).row().as_f32(),
                    ),
                },
                scroll_top_buffer_point.row,
=======
        let scroll_top_row = DisplayRow(scroll_top as u32);
        let scroll_top_buffer_point = map
            .clip_point(
                DisplayPoint::new(scroll_top_row, scroll_position.x as u32),
                Bias::Left,
>>>>>>> c3edc2cf
            )
            .to_point(map);
        let top_anchor = map
            .buffer_snapshot
            .anchor_at(scroll_top_buffer_point, Bias::Right);

        self.set_anchor(
            ScrollAnchor {
                anchor: top_anchor,
                offset: point(
                    scroll_position.x.max(0.),
                    scroll_top - top_anchor.to_display_point(map).row().as_f32(),
                ),
            },
            scroll_top_buffer_point.row,
            local,
            autoscroll,
            workspace_id,
            window,
            cx,
        )
    }

    fn set_anchor(
        &mut self,
        anchor: ScrollAnchor,
        top_row: u32,
        local: bool,
        autoscroll: bool,
        workspace_id: Option<WorkspaceId>,
        window: &mut Window,
        cx: &mut Context<Editor>,
    ) -> WasScrolled {
        let adjusted_anchor = if self.forbid_vertical_scroll {
            ScrollAnchor {
                offset: gpui::Point::new(anchor.offset.x, self.anchor.offset.y),
                anchor: self.anchor.anchor,
            }
        } else {
            anchor
        };

        self.autoscroll_request.take();
        if self.anchor == adjusted_anchor {
            return WasScrolled(false);
        }

        self.anchor = adjusted_anchor;
        cx.emit(EditorEvent::ScrollPositionChanged { local, autoscroll });
        self.show_scrollbars(window, cx);
        if let Some(workspace_id) = workspace_id {
            let item_id = cx.entity().entity_id().as_u64() as ItemId;

            cx.foreground_executor()
                .spawn(async move {
                    log::debug!(
                        "Saving scroll position for item {item_id:?} in workspace {workspace_id:?}"
                    );
                    DB.save_scroll_position(
                        item_id,
                        workspace_id,
                        top_row,
                        anchor.offset.x,
                        anchor.offset.y,
                    )
                    .await
                    .log_err()
                })
                .detach()
        }
        cx.notify();

        WasScrolled(true)
    }

    pub fn show_scrollbars(&mut self, window: &mut Window, cx: &mut Context<Editor>) {
        if !self.show_scrollbars {
            self.show_scrollbars = true;
            cx.notify();
        }

        if cx.default_global::<ScrollbarAutoHide>().0 {
            self.hide_scrollbar_task = Some(cx.spawn_in(window, async move |editor, cx| {
                cx.background_executor()
                    .timer(SCROLLBAR_SHOW_INTERVAL)
                    .await;
                editor
                    .update(cx, |editor, cx| {
                        editor.scroll_manager.show_scrollbars = false;
                        cx.notify();
                    })
                    .log_err();
            }));
        } else {
            self.hide_scrollbar_task = None;
        }
    }

    pub fn scrollbars_visible(&self) -> bool {
        self.show_scrollbars
    }

    pub fn autoscroll_request(&self) -> Option<Autoscroll> {
        self.autoscroll_request.map(|(autoscroll, _)| autoscroll)
    }

    pub fn active_scrollbar_state(&self) -> Option<&ActiveScrollbarState> {
        self.active_scrollbar.as_ref()
    }

    pub fn dragging_scrollbar_axis(&self) -> Option<Axis> {
        self.active_scrollbar
            .as_ref()
            .filter(|scrollbar| scrollbar.thumb_state == ScrollbarThumbState::Dragging)
            .map(|scrollbar| scrollbar.axis)
    }

    pub fn any_scrollbar_dragged(&self) -> bool {
        self.active_scrollbar
            .as_ref()
            .is_some_and(|scrollbar| scrollbar.thumb_state == ScrollbarThumbState::Dragging)
    }

    pub fn set_hovered_scroll_thumb_axis(&mut self, axis: Axis, cx: &mut Context<Editor>) {
        self.update_active_scrollbar_state(
            Some(ActiveScrollbarState::new(
                axis,
                ScrollbarThumbState::Hovered,
            )),
            cx,
        );
    }

    pub fn set_dragged_scroll_thumb_axis(&mut self, axis: Axis, cx: &mut Context<Editor>) {
        self.update_active_scrollbar_state(
            Some(ActiveScrollbarState::new(
                axis,
                ScrollbarThumbState::Dragging,
            )),
            cx,
        );
    }

    pub fn reset_scrollbar_state(&mut self, cx: &mut Context<Editor>) {
        self.update_active_scrollbar_state(None, cx);
    }

    fn update_active_scrollbar_state(
        &mut self,
        new_state: Option<ActiveScrollbarState>,
        cx: &mut Context<Editor>,
    ) {
        if self.active_scrollbar != new_state {
            self.active_scrollbar = new_state;
            cx.notify();
        }
    }

    pub fn set_is_hovering_minimap_thumb(&mut self, hovered: bool, cx: &mut Context<Editor>) {
        self.update_minimap_thumb_state(
            Some(if hovered {
                ScrollbarThumbState::Hovered
            } else {
                ScrollbarThumbState::Idle
            }),
            cx,
        );
    }

    pub fn set_is_dragging_minimap(&mut self, cx: &mut Context<Editor>) {
        self.update_minimap_thumb_state(Some(ScrollbarThumbState::Dragging), cx);
    }

    pub fn hide_minimap_thumb(&mut self, cx: &mut Context<Editor>) {
        self.update_minimap_thumb_state(None, cx);
    }

    pub fn is_dragging_minimap(&self) -> bool {
        self.minimap_thumb_state
            .is_some_and(|state| state == ScrollbarThumbState::Dragging)
    }

    fn update_minimap_thumb_state(
        &mut self,
        thumb_state: Option<ScrollbarThumbState>,
        cx: &mut Context<Editor>,
    ) {
        if self.minimap_thumb_state != thumb_state {
            self.minimap_thumb_state = thumb_state;
            cx.notify();
        }
    }

    pub fn minimap_thumb_state(&self) -> Option<ScrollbarThumbState> {
        self.minimap_thumb_state
    }

    pub fn clamp_scroll_left(&mut self, max: f32) -> bool {
        if max < self.anchor.offset.x {
            self.anchor.offset.x = max;
            true
        } else {
            false
        }
    }

    pub fn set_forbid_vertical_scroll(&mut self, forbid: bool) {
        self.forbid_vertical_scroll = forbid;
    }

    pub fn forbid_vertical_scroll(&self) -> bool {
        self.forbid_vertical_scroll
    }
}

impl Editor {
    pub fn vertical_scroll_margin(&self) -> usize {
        self.scroll_manager.vertical_scroll_margin as usize
    }

    pub fn set_vertical_scroll_margin(&mut self, margin_rows: usize, cx: &mut Context<Self>) {
        self.scroll_manager.vertical_scroll_margin = margin_rows as f32;
        cx.notify();
    }

    pub fn visible_line_count(&self) -> Option<f32> {
        self.scroll_manager.visible_line_count
    }

    pub fn visible_row_count(&self) -> Option<u32> {
        self.visible_line_count()
            .map(|line_count| line_count as u32 - 1)
    }

    pub fn visible_column_count(&self) -> Option<f32> {
        self.scroll_manager.visible_column_count
    }

    pub(crate) fn set_visible_line_count(
        &mut self,
        lines: f32,
        window: &mut Window,
        cx: &mut Context<Self>,
    ) {
        let opened_first_time = self.scroll_manager.visible_line_count.is_none();
        self.scroll_manager.visible_line_count = Some(lines);
        if opened_first_time {
            cx.spawn_in(window, async move |editor, cx| {
                editor
                    .update_in(cx, |editor, window, cx| {
                        editor.refresh_inlay_hints(InlayHintRefreshReason::NewLinesShown, cx);
                        editor.refresh_colors(false, None, window, cx);
                    })
                    .ok()
            })
            .detach()
        }
    }

    pub(crate) fn set_visible_column_count(&mut self, columns: f32) {
        self.scroll_manager.visible_column_count = Some(columns);
    }

    pub fn apply_scroll_delta(
        &mut self,
        scroll_delta: gpui::Point<f32>,
        display_snapshot: &DisplaySnapshot,
        window: &mut Window,
        cx: &mut Context<Self>,
    ) {
        let mut delta = scroll_delta;
        if self.scroll_manager.forbid_vertical_scroll {
            delta.y = 0.0;
        }
        let position = self.scroll_manager.anchor.scroll_position(display_snapshot) + delta;
        self.set_scroll_position_internal(position, true, false, display_snapshot, window, cx);
    }

    pub fn set_scroll_position(
        &mut self,
        scroll_position: gpui::Point<f32>,
        window: &mut Window,
        cx: &mut Context<Self>,
    ) -> WasScrolled {
        let mut position = scroll_position;
        if self.scroll_manager.forbid_vertical_scroll {
            let current_position = self.scroll_position(cx);
            position.y = current_position.y;
        }
<<<<<<< HEAD
        if let Some(display_snapshot) = self
            .last_position_map
            .clone()
            .as_ref()
            .map(|position_map| &position_map.snapshot)
        {
            self.set_scroll_position_internal(position, true, false, &display_snapshot, window, cx);
        } else {
            let display_snapshot = self.display_map.update(cx, |map, cx| map.snapshot(cx));
            self.set_scroll_position_internal(position, true, false, &display_snapshot, window, cx);
        }
=======
        self.set_scroll_position_internal(position, true, false, window, cx)
>>>>>>> c3edc2cf
    }

    /// Scrolls so that `row` is at the top of the editor view.
    pub fn set_scroll_top_row(
        &mut self,
        row: DisplayRow,
        window: &mut Window,
        cx: &mut Context<Editor>,
    ) {
        let snapshot = self.snapshot(window, cx).display_snapshot;
        let new_screen_top = DisplayPoint::new(row, 0);
        let new_screen_top = new_screen_top.to_offset(&snapshot, Bias::Left);
        let new_anchor = snapshot.buffer_snapshot.anchor_before(new_screen_top);

        self.set_scroll_anchor(
            ScrollAnchor {
                anchor: new_anchor,
                offset: Default::default(),
            },
            window,
            cx,
        );
    }

    pub(crate) fn set_scroll_position_internal(
        &mut self,
        scroll_position: gpui::Point<f32>,
        local: bool,
        autoscroll: bool,
<<<<<<< HEAD
        display_map: &DisplaySnapshot,
=======
        window: &mut Window,
        cx: &mut Context<Self>,
    ) -> WasScrolled {
        let map = self.display_map.update(cx, |map, cx| map.snapshot(cx));
        self.set_scroll_position_taking_display_map(
            scroll_position,
            local,
            autoscroll,
            map,
            window,
            cx,
        )
    }

    fn set_scroll_position_taking_display_map(
        &mut self,
        scroll_position: gpui::Point<f32>,
        local: bool,
        autoscroll: bool,
        display_map: DisplaySnapshot,
>>>>>>> c3edc2cf
        window: &mut Window,
        cx: &mut Context<Self>,
    ) -> WasScrolled {
        hide_hover(self, cx);
        let workspace_id = self.workspace.as_ref().and_then(|workspace| workspace.1);

        self.edit_prediction_preview
            .set_previous_scroll_position(None);

        let adjusted_position = if self.scroll_manager.forbid_vertical_scroll {
            let current_position = self.scroll_manager.anchor.scroll_position(display_map);
            gpui::Point::new(scroll_position.x, current_position.y)
        } else {
            scroll_position
        };

        let editor_was_scrolled = self.scroll_manager.set_scroll_position(
            adjusted_position,
            local,
            autoscroll,
            workspace_id,
            display_map,
            window,
            cx,
        );

        self.refresh_inlay_hints(InlayHintRefreshReason::NewLinesShown, cx);
        self.refresh_colors(false, None, window, cx);
        editor_was_scrolled
    }

    pub fn scroll_position(&self, cx: &mut Context<Self>) -> gpui::Point<f32> {
        self.last_position_map
            .as_ref()
            .map(|position_map| {
                self.scroll_manager
                    .anchor
                    .scroll_position(&position_map.snapshot)
            })
            .unwrap_or_else(|| {
                self.scroll_manager.anchor.scroll_position(
                    &self
                        .display_map
                        .update(cx, |display_map, cx| display_map.snapshot(cx)),
                )
            })
    }

    pub fn set_scroll_anchor(
        &mut self,
        scroll_anchor: ScrollAnchor,
        window: &mut Window,
        cx: &mut Context<Self>,
    ) {
        hide_hover(self, cx);
        let workspace_id = self.workspace.as_ref().and_then(|workspace| workspace.1);
        let top_row = scroll_anchor
            .anchor
            .to_point(&self.buffer().read(cx).snapshot(cx))
            .row;
        self.scroll_manager.set_anchor(
            scroll_anchor,
            top_row,
            true,
            false,
            workspace_id,
            window,
            cx,
        );
    }

    pub(crate) fn set_scroll_anchor_remote(
        &mut self,
        scroll_anchor: ScrollAnchor,
        window: &mut Window,
        cx: &mut Context<Self>,
    ) {
        hide_hover(self, cx);
        let workspace_id = self.workspace.as_ref().and_then(|workspace| workspace.1);
        let snapshot = &self.buffer().read(cx).snapshot(cx);
        if !scroll_anchor.anchor.is_valid(snapshot) {
            log::warn!("Invalid scroll anchor: {:?}", scroll_anchor);
            return;
        }
        let top_row = scroll_anchor.anchor.to_point(snapshot).row;
        self.scroll_manager.set_anchor(
            scroll_anchor,
            top_row,
            false,
            false,
            workspace_id,
            window,
            cx,
        );
    }

    pub fn scroll_screen(
        &mut self,
        amount: &ScrollAmount,
        window: &mut Window,
        cx: &mut Context<Self>,
    ) {
        if matches!(self.mode, EditorMode::SingleLine { .. }) {
            cx.propagate();
            return;
        }

        if self.take_rename(true, window, cx).is_some() {
            return;
        }

        let mut current_position = self.scroll_position(cx);
        let Some(visible_line_count) = self.visible_line_count() else {
            return;
        };
        let Some(mut visible_column_count) = self.visible_column_count() else {
            return;
        };

        // If the user has a preferred line length, and has the editor
        // configured to wrap at the preferred line length, or bounded to it,
        // use that value over the visible column count. This was mostly done so
        // that tests could actually be written for vim's `z l`, `z h`, `z
        // shift-l` and `z shift-h` commands, as there wasn't a good way to
        // configure the editor to only display a certain number of columns. If
        // that ever happens, this could probably be removed.
        let settings = AllLanguageSettings::get_global(cx);
        if matches!(
            settings.defaults.soft_wrap,
            SoftWrap::PreferredLineLength | SoftWrap::Bounded
        ) {
            if (settings.defaults.preferred_line_length as f32) < visible_column_count {
                visible_column_count = settings.defaults.preferred_line_length as f32;
            }
        }

        // If the scroll position is currently at the left edge of the document
        // (x == 0.0) and the intent is to scroll right, the gutter's margin
        // should first be added to the current position, otherwise the cursor
        // will end at the column position minus the margin, which looks off.
        if current_position.x == 0.0 && amount.columns(visible_column_count) > 0. {
            if let Some(last_position_map) = &self.last_position_map {
                current_position.x += self.gutter_dimensions.margin / last_position_map.em_advance;
            }
        }
        let new_position = current_position
            + point(
                amount.columns(visible_column_count),
                amount.lines(visible_line_count),
            );
        self.set_scroll_position(new_position, window, cx);
    }

    /// Returns an ordering. The newest selection is:
    ///     Ordering::Equal => on screen
    ///     Ordering::Less => above or to the left of the screen
    ///     Ordering::Greater => below or to the right of the screen
    pub fn newest_selection_on_screen(&self, cx: &mut App) -> Ordering {
        let snapshot = self.display_map.update(cx, |map, cx| map.snapshot(cx));
        let newest_head = self
            .selections
            .newest_anchor()
            .head()
            .to_display_point(&snapshot);
        let screen_top = self
            .scroll_manager
            .anchor
            .anchor
            .to_display_point(&snapshot);

        if screen_top > newest_head {
            return Ordering::Less;
        }

        if let (Some(visible_lines), Some(visible_columns)) =
            (self.visible_line_count(), self.visible_column_count())
        {
            if newest_head.row() <= DisplayRow(screen_top.row().0 + visible_lines as u32)
                && newest_head.column() <= screen_top.column() + visible_columns as u32
            {
                return Ordering::Equal;
            }
        }

        Ordering::Greater
    }

    pub fn read_scroll_position_from_db(
        &mut self,
        item_id: u64,
        workspace_id: WorkspaceId,
        window: &mut Window,
        cx: &mut Context<Editor>,
    ) {
        let scroll_position = DB.get_scroll_position(item_id, workspace_id);
        if let Ok(Some((top_row, x, y))) = scroll_position {
            let top_anchor = self
                .buffer()
                .read(cx)
                .snapshot(cx)
                .anchor_at(Point::new(top_row, 0), Bias::Left);
            let scroll_anchor = ScrollAnchor {
                offset: gpui::Point::new(x, y),
                anchor: top_anchor,
            };
            self.set_scroll_anchor(scroll_anchor, window, cx);
        }
    }
}<|MERGE_RESOLUTION|>--- conflicted
+++ resolved
@@ -217,63 +217,13 @@
         display_snapshot: &DisplaySnapshot,
         window: &mut Window,
         cx: &mut Context<Editor>,
-<<<<<<< HEAD
-    ) {
-        let (new_anchor, top_row) = if scroll_position.y <= 0. && scroll_position.x <= 0. {
-            (
-                ScrollAnchor {
-                    anchor: Anchor::min(),
-                    offset: scroll_position.max(&gpui::Point::default()),
-                },
-                0,
-            )
-        } else if scroll_position.y <= 0. {
-            let buffer_point = display_snapshot
-                .clip_point(
-                    DisplayPoint::new(DisplayRow(0), scroll_position.x as u32),
-                    Bias::Left,
-                )
-                .to_point(display_snapshot);
-            let anchor = display_snapshot
-                .buffer_snapshot
-                .anchor_at(buffer_point, Bias::Right);
-
-            (
-                ScrollAnchor {
-                    anchor: anchor,
-                    offset: scroll_position.max(&gpui::Point::default()),
-                },
-                0,
-            )
-        } else {
-            let scroll_top = scroll_position.y;
-            let scroll_top = match EditorSettings::get_global(cx).scroll_beyond_last_line {
-                ScrollBeyondLastLine::OnePage => scroll_top,
-                ScrollBeyondLastLine::Off => {
-                    if let Some(height_in_lines) = self.visible_line_count {
-                        let max_row = display_snapshot.max_point().row().0 as f32;
-                        scroll_top.min(max_row - height_in_lines + 1.).max(0.)
-                    } else {
-                        scroll_top
-                    }
-                }
-                ScrollBeyondLastLine::VerticalScrollMargin => {
-                    if let Some(height_in_lines) = self.visible_line_count {
-                        let max_row = display_snapshot.max_point().row().0 as f32;
-                        scroll_top
-                            .min(max_row - height_in_lines + 1. + self.vertical_scroll_margin)
-                            .max(0.)
-                    } else {
-                        scroll_top
-                    }
-=======
     ) -> WasScrolled {
         let scroll_top = scroll_position.y.max(0.);
         let scroll_top = match EditorSettings::get_global(cx).scroll_beyond_last_line {
             ScrollBeyondLastLine::OnePage => scroll_top,
             ScrollBeyondLastLine::Off => {
                 if let Some(height_in_lines) = self.visible_line_count {
-                    let max_row = map.max_point().row().0 as f32;
+                    let max_row = display_snapshot.max_point().row().0 as f32;
                     scroll_top.min(max_row - height_in_lines + 1.).max(0.)
                 } else {
                     scroll_top
@@ -281,48 +231,24 @@
             }
             ScrollBeyondLastLine::VerticalScrollMargin => {
                 if let Some(height_in_lines) = self.visible_line_count {
-                    let max_row = map.max_point().row().0 as f32;
+                    let max_row = display_snapshot.max_point().row().0 as f32;
                     scroll_top
                         .min(max_row - height_in_lines + 1. + self.vertical_scroll_margin)
                         .max(0.)
                 } else {
                     scroll_top
->>>>>>> c3edc2cf
                 }
             }
         };
 
-<<<<<<< HEAD
-            let scroll_top_row = DisplayRow(scroll_top as u32);
-            let scroll_top_buffer_point = display_snapshot
-                .clip_point(
-                    DisplayPoint::new(scroll_top_row, scroll_position.x as u32),
-                    Bias::Left,
-                )
-                .to_point(display_snapshot);
-            let top_anchor = display_snapshot
-                .buffer_snapshot
-                .anchor_at(scroll_top_buffer_point, Bias::Right);
-
-            (
-                ScrollAnchor {
-                    anchor: top_anchor,
-                    offset: point(
-                        scroll_position.x.max(0.),
-                        scroll_top - top_anchor.to_display_point(display_snapshot).row().as_f32(),
-                    ),
-                },
-                scroll_top_buffer_point.row,
-=======
         let scroll_top_row = DisplayRow(scroll_top as u32);
-        let scroll_top_buffer_point = map
+        let scroll_top_buffer_point = display_snapshot
             .clip_point(
                 DisplayPoint::new(scroll_top_row, scroll_position.x as u32),
                 Bias::Left,
->>>>>>> c3edc2cf
             )
-            .to_point(map);
-        let top_anchor = map
+            .to_point(display_snapshot);
+        let top_anchor = display_snapshot
             .buffer_snapshot
             .anchor_at(scroll_top_buffer_point, Bias::Right);
 
@@ -331,7 +257,7 @@
                 anchor: top_anchor,
                 offset: point(
                     scroll_position.x.max(0.),
-                    scroll_top - top_anchor.to_display_point(map).row().as_f32(),
+                    scroll_top - top_anchor.to_display_point(display_snapshot).row().as_f32(),
                 ),
             },
             scroll_top_buffer_point.row,
@@ -609,21 +535,17 @@
             let current_position = self.scroll_position(cx);
             position.y = current_position.y;
         }
-<<<<<<< HEAD
         if let Some(display_snapshot) = self
             .last_position_map
             .clone()
             .as_ref()
             .map(|position_map| &position_map.snapshot)
         {
-            self.set_scroll_position_internal(position, true, false, &display_snapshot, window, cx);
+            self.set_scroll_position_internal(position, true, false, &display_snapshot, window, cx)
         } else {
             let display_snapshot = self.display_map.update(cx, |map, cx| map.snapshot(cx));
-            self.set_scroll_position_internal(position, true, false, &display_snapshot, window, cx);
-        }
-=======
-        self.set_scroll_position_internal(position, true, false, window, cx)
->>>>>>> c3edc2cf
+            self.set_scroll_position_internal(position, true, false, &display_snapshot, window, cx)
+        }
     }
 
     /// Scrolls so that `row` is at the top of the editor view.
@@ -653,30 +575,7 @@
         scroll_position: gpui::Point<f32>,
         local: bool,
         autoscroll: bool,
-<<<<<<< HEAD
         display_map: &DisplaySnapshot,
-=======
-        window: &mut Window,
-        cx: &mut Context<Self>,
-    ) -> WasScrolled {
-        let map = self.display_map.update(cx, |map, cx| map.snapshot(cx));
-        self.set_scroll_position_taking_display_map(
-            scroll_position,
-            local,
-            autoscroll,
-            map,
-            window,
-            cx,
-        )
-    }
-
-    fn set_scroll_position_taking_display_map(
-        &mut self,
-        scroll_position: gpui::Point<f32>,
-        local: bool,
-        autoscroll: bool,
-        display_map: DisplaySnapshot,
->>>>>>> c3edc2cf
         window: &mut Window,
         cx: &mut Context<Self>,
     ) -> WasScrolled {
