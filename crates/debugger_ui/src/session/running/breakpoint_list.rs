--- conflicted
+++ resolved
@@ -8,13 +8,8 @@
 use dap::{Capabilities, ExceptionBreakpointsFilter};
 use editor::Editor;
 use gpui::{
-<<<<<<< HEAD
-    Action, AppContext, Entity, FocusHandle, Focusable, MouseButton, ScrollStrategy, Stateful,
-    Task, UniformListScrollHandle, WeakEntity, uniform_list,
-=======
     Action, AppContext, ClickEvent, Entity, FocusHandle, Focusable, MouseButton, ScrollStrategy,
     Stateful, Task, UniformListScrollHandle, WeakEntity, actions, uniform_list,
->>>>>>> 7c4da373
 };
 use language::Point;
 use project::{
@@ -26,31 +21,20 @@
     worktree_store::WorktreeStore,
 };
 use ui::{
-<<<<<<< HEAD
-    AnyElement, App, ButtonCommon, Clickable, Color, Context, Disableable, Div, FluentBuilder as _,
-    Icon, IconButton, IconName, IconSize, Indicator, InteractiveElement, IntoElement, Label,
-    LabelCommon, LabelSize, ListItem, ParentElement, Render, Scrollbar, ScrollbarState,
-    SharedString, StatefulInteractiveElement, Styled, Toggleable, Tooltip, Window, div, h_flex, px,
-    v_flex,
-=======
     ActiveTheme, AnyElement, App, ButtonCommon, Clickable, Color, Context, Disableable, Div,
     Divider, FluentBuilder as _, Icon, IconButton, IconName, IconSize, Indicator,
     InteractiveElement, IntoElement, Label, LabelCommon, LabelSize, ListItem, ParentElement,
     Render, RenderOnce, Scrollbar, ScrollbarState, SharedString, StatefulInteractiveElement,
     Styled, Toggleable, Tooltip, Window, div, h_flex, px, v_flex,
->>>>>>> 7c4da373
 };
 use util::ResultExt;
 use workspace::Workspace;
 use zed_actions::{ToggleEnableBreakpoint, UnsetBreakpoint};
 
-<<<<<<< HEAD
-=======
 actions!(
     debugger,
     [PreviousBreakpointProperty, NextBreakpointProperty]
 );
->>>>>>> 7c4da373
 #[derive(Clone, Copy, PartialEq)]
 pub(crate) enum SelectedBreakpointKind {
     Source,
@@ -100,11 +84,7 @@
         let scroll_handle = UniformListScrollHandle::new();
         let scrollbar_state = ScrollbarState::new(scroll_handle.clone());
 
-<<<<<<< HEAD
-        cx.new(|_| Self {
-=======
         cx.new(|cx| Self {
->>>>>>> 7c4da373
             breakpoint_store,
             worktree_store,
             scrollbar_state,
@@ -116,11 +96,8 @@
             focus_handle,
             scroll_handle,
             selected_ix: None,
-<<<<<<< HEAD
-=======
             input: cx.new(|cx| Editor::single_line(window, cx)),
             strip_mode: None,
->>>>>>> 7c4da373
         })
     }
 
@@ -196,9 +173,6 @@
         })
     }
 
-<<<<<<< HEAD
-    fn select_ix(&mut self, ix: Option<usize>, cx: &mut Context<Self>) {
-=======
     fn set_active_breakpoint_property(
         &mut self,
         prop: ActiveBreakpointStripMode,
@@ -237,7 +211,6 @@
     }
 
     fn select_ix(&mut self, ix: Option<usize>, window: &mut Window, cx: &mut Context<Self>) {
->>>>>>> 7c4da373
         self.selected_ix = ix;
         if let Some(ix) = ix {
             self.scroll_handle
@@ -887,11 +860,7 @@
                 .py_0p5()
                 .gap_1()
                 .min_h(px(26.))
-<<<<<<< HEAD
-                .justify_center()
-=======
                 .justify_between()
->>>>>>> 7c4da373
                 .id(SharedString::from(format!(
                     "breakpoint-ui-on-click-go-to-line-{:?}/{}:{}",
                     self.dir, self.name, self.line
@@ -1028,20 +997,11 @@
                 .child(Indicator::icon(Icon::new(IconName::Flame)).color(color)),
         )
         .child(
-<<<<<<< HEAD
-            v_flex()
-                .py_1()
-                .gap_1()
-                .min_h(px(26.))
-                .justify_center()
-                .id(("exception-breakpoint-label", ix))
-=======
             h_flex()
                 .w_full()
                 .mr_4()
                 .py_0p5()
                 .justify_between()
->>>>>>> 7c4da373
                 .child(
                     v_flex()
                         .py_1()
