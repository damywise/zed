mod batch_tool;
mod code_action_tool;
mod code_symbols_tool;
mod contents_tool;
mod copy_path_tool;
mod create_directory_tool;
mod create_file_tool;
mod delete_path_tool;
mod diagnostics_tool;
mod fetch_tool;
mod find_replace_file_tool;
mod list_directory_tool;
mod move_path_tool;
mod now_tool;
mod open_tool;
mod path_search_tool;
mod read_file_tool;
mod regex_search_tool;
mod rename_tool;
mod replace;
mod schema;
mod symbol_info_tool;
mod terminal_tool;
mod thinking_tool;
mod web_search_tool;

use std::sync::Arc;

use assistant_tool::ToolRegistry;
use copy_path_tool::CopyPathTool;
use gpui::App;
use http_client::HttpClientWithUrl;
use move_path_tool::MovePathTool;
use web_search_tool::WebSearchTool;

use crate::batch_tool::BatchTool;
use crate::code_action_tool::CodeActionTool;
use crate::code_symbols_tool::CodeSymbolsTool;
use crate::contents_tool::ContentsTool;
use crate::create_directory_tool::CreateDirectoryTool;
use crate::create_file_tool::CreateFileTool;
use crate::delete_path_tool::DeletePathTool;
use crate::diagnostics_tool::DiagnosticsTool;
use crate::fetch_tool::FetchTool;
use crate::find_replace_file_tool::FindReplaceFileTool;
use crate::list_directory_tool::ListDirectoryTool;
use crate::now_tool::NowTool;
use crate::open_tool::OpenTool;
use crate::path_search_tool::PathSearchTool;
use crate::read_file_tool::ReadFileTool;
use crate::regex_search_tool::RegexSearchTool;
use crate::rename_tool::RenameTool;
use crate::symbol_info_tool::SymbolInfoTool;
use crate::terminal_tool::TerminalTool;
use crate::thinking_tool::ThinkingTool;

pub fn init(http_client: Arc<HttpClientWithUrl>, cx: &mut App) {
    assistant_tool::init(cx);

    let registry = ToolRegistry::global(cx);
    registry.register_tool(BatchTool);
    registry.register_tool(CodeActionTool);
    registry.register_tool(CodeSymbolsTool);
    registry.register_tool(CopyPathTool);
    registry.register_tool(CreateDirectoryTool);
    registry.register_tool(CreateFileTool);
    registry.register_tool(DeletePathTool);
    registry.register_tool(DiagnosticsTool);
    registry.register_tool(FetchTool::new(http_client));
    registry.register_tool(FindReplaceFileTool);
    registry.register_tool(ListDirectoryTool);
    registry.register_tool(MovePathTool);
    registry.register_tool(NowTool);
    registry.register_tool(OpenTool);
<<<<<<< HEAD
=======
    registry.register_tool(CodeSymbolsTool);
    registry.register_tool(ContentsTool);
>>>>>>> 2b89b97c
    registry.register_tool(PathSearchTool);
    registry.register_tool(ReadFileTool);
    registry.register_tool(RegexSearchTool);
    registry.register_tool(RenameTool);
    registry.register_tool(SymbolInfoTool);
    registry.register_tool(TerminalTool);
    registry.register_tool(ThinkingTool);
<<<<<<< HEAD
    registry.register_tool(WebSearchTool);
=======
    registry.register_tool(FetchTool::new(http_client));
}

#[cfg(test)]
mod tests {
    use http_client::FakeHttpClient;

    use super::*;

    #[gpui::test]
    fn test_builtin_tool_schema_compatibility(cx: &mut App) {
        crate::init(
            Arc::new(http_client::HttpClientWithUrl::new(
                FakeHttpClient::with_200_response(),
                "https://zed.dev",
                None,
            )),
            cx,
        );

        for tool in ToolRegistry::global(cx).tools() {
            let actual_schema = tool
                .input_schema(language_model::LanguageModelToolSchemaFormat::JsonSchemaSubset)
                .unwrap();
            let mut expected_schema = actual_schema.clone();
            assistant_tool::adapt_schema_to_format(
                &mut expected_schema,
                language_model::LanguageModelToolSchemaFormat::JsonSchemaSubset,
            )
            .unwrap();

            let error_message = format!(
                "Tool schema for `{}` is not compatible with `language_model::LanguageModelToolSchemaFormat::JsonSchemaSubset` (Gemini Models).\n\
                Are you using `schema::json_schema_for<T>(format)` to generate the schema?",
                tool.name(),
            );

            assert_eq!(actual_schema, expected_schema, "{}", error_message)
        }
    }
>>>>>>> 2b89b97c
}<|MERGE_RESOLUTION|>--- conflicted
+++ resolved
@@ -61,6 +61,7 @@
     registry.register_tool(BatchTool);
     registry.register_tool(CodeActionTool);
     registry.register_tool(CodeSymbolsTool);
+    registry.register_tool(ContentsTool);
     registry.register_tool(CopyPathTool);
     registry.register_tool(CreateDirectoryTool);
     registry.register_tool(CreateFileTool);
@@ -72,11 +73,6 @@
     registry.register_tool(MovePathTool);
     registry.register_tool(NowTool);
     registry.register_tool(OpenTool);
-<<<<<<< HEAD
-=======
-    registry.register_tool(CodeSymbolsTool);
-    registry.register_tool(ContentsTool);
->>>>>>> 2b89b97c
     registry.register_tool(PathSearchTool);
     registry.register_tool(ReadFileTool);
     registry.register_tool(RegexSearchTool);
@@ -84,10 +80,7 @@
     registry.register_tool(SymbolInfoTool);
     registry.register_tool(TerminalTool);
     registry.register_tool(ThinkingTool);
-<<<<<<< HEAD
     registry.register_tool(WebSearchTool);
-=======
-    registry.register_tool(FetchTool::new(http_client));
 }
 
 #[cfg(test)]
@@ -127,5 +120,4 @@
             assert_eq!(actual_schema, expected_schema, "{}", error_message)
         }
     }
->>>>>>> 2b89b97c
 }