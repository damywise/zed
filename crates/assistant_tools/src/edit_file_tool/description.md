--- conflicted
+++ resolved
@@ -5,32 +5,4 @@
 1. Use the `read_file` tool to understand the file's contents and context
 
 2. Verify the directory path is correct (only applicable when creating new files):
-<<<<<<< HEAD
-   - Use the `list_directory` tool to verify the parent directory exists and is the correct location
-
-Use this tool to propose an edit to an existing file. This will be read by a less intelligent model, which will quickly apply the edit. You should make it clear what the edit is, while also minimizing the unchanged code you write. When writing the edit, you should specify each edit in sequence, with the special comment `// ... existing code ...` to represent unchanged code in between edited lines.
-
-For example:
-
-One paragraph describing the nature of the change in English. Then some code to indicate where and how to make the change.
-
-// ... existing code ...
-FIRST_EDIT
-// ... existing code ...
-SECOND_EDIT
-// ... existing code ...
-THIRD_EDIT
-// ... existing code ...
-
-You should still bias towards repeating as few lines of the original file as possible to convey the change. But, each edit should contain sufficient context of unchanged lines around the code you're editing to resolve ambiguity.
-
-DO NOT omit spans of pre-existing code (or comments) without using the `// ... existing code ...` comment to indicate its absence. If you omit the existing code comment, the model may inadvertently delete these lines. Make sure it is clear what the edit should be, and where it should be applied.
-
-You should specify the arguments in the following order:
-
-- [path]
-- [display_description]
-- [edit_instructions]
-=======
-   - Use the `list_directory` tool to verify the parent directory exists and is the correct location
->>>>>>> 6e9c6c56
+   - Use the `list_directory` tool to verify the parent directory exists and is the correct location