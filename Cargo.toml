--- conflicted
+++ resolved
@@ -6,11 +6,8 @@
     "crates/agent_ui",
     "crates/agent",
     "crates/agent_settings",
-<<<<<<< HEAD
     "crates/ai_onboarding",
-=======
     "crates/agent_servers",
->>>>>>> d6bff274
     "crates/anthropic",
     "crates/askpass",
     "crates/assets",
@@ -227,12 +224,9 @@
 activity_indicator = { path = "crates/activity_indicator" }
 agent_ui = { path = "crates/agent_ui" }
 agent_settings = { path = "crates/agent_settings" }
-<<<<<<< HEAD
+agent_servers = { path = "crates/agent_servers" }
+ai = { path = "crates/ai" }
 ai_onboarding = { path = "crates/ai_onboarding" }
-=======
-agent_servers = { path = "crates/agent_servers" }
->>>>>>> d6bff274
-ai = { path = "crates/ai" }
 anthropic = { path = "crates/anthropic" }
 askpass = { path = "crates/askpass" }
 assets = { path = "crates/assets" }
