--- conflicted
+++ resolved
@@ -540,13 +540,8 @@
 rustc-hash = "2.1.0"
 rustls = { version = "0.23.26" }
 rustls-platform-verifier = "0.5.0"
-<<<<<<< HEAD
 scap = { git = "https://github.com/zed-industries/scap", rev = "0ad8529ae1f3c67c356ba1fa04781ac8e930a183", default-features = false }
-schemars = { version = "0.8", features = ["impl_json_schema", "indexmap2"] }
-=======
-scap = { git = "https://github.com/zed-industries/scap", rev = "08f0a01417505cc0990b9931a37e5120db92e0d0", default-features = false }
 schemars = { version = "1.0", features = ["indexmap2"] }
->>>>>>> cdb7564d
 semver = "1.0"
 serde = { version = "1.0", features = ["derive", "rc"] }
 serde_derive = { version = "1.0", features = ["deserialize_in_place"] }
